import { create } from 'zustand';
import type {
  Skill,
  SkillTemplateConfig,
  SkillRuntimeConfig,
  MediaType,
<<<<<<< HEAD
  GenericToolset,
=======
  ModelInfo,
>>>>>>> 1a48603d
} from '@refly/openapi-schema';

export interface MediaQueryData {
  mediaType: MediaType;
  query: string;
  modelInfo: ModelInfo;
  providerItemId: string;
}

interface FrontPageState {
  query: string;
  canvasQueries: Record<string, string>; // Map canvasId to query
  selectedSkill: Skill | null;
  selectedToolsets: GenericToolset[];
  tplConfig: SkillTemplateConfig | null;
  runtimeConfig: SkillRuntimeConfig | null;
  mediaQueryData: MediaQueryData | null;
  setQuery?: (query: string, canvasId?: string) => void;
  getQuery?: (canvasId?: string) => string;
  clearCanvasQuery?: (canvasId: string) => void;
  setSelectedSkill?: (skill: Skill | null) => void;
  setSelectedToolsets?: (toolsets: GenericToolset[]) => void;
  setTplConfig?: (tplConfig: SkillTemplateConfig | null) => void;
  setRuntimeConfig?: (runtimeConfig: SkillRuntimeConfig | null) => void;
  setMediaQueryData?: (mediaQueryData: MediaQueryData | null) => void;
  reset?: () => void;
}

const initialState: FrontPageState = {
  query: '',
  canvasQueries: {},
  selectedSkill: null,
  selectedToolsets: [],
  tplConfig: null,
  runtimeConfig: { disableLinkParsing: true, enabledKnowledgeBase: false },
  mediaQueryData: null,
};

export const useFrontPageStore = create<FrontPageState>((set, get) => ({
  ...initialState,
  setQuery: (query, canvasId) => {
    if (canvasId) {
      // Set query for specific canvas
      set((state) => ({
        canvasQueries: {
          ...state.canvasQueries,
          [canvasId]: query,
        },
      }));
    } else {
      // Set global query (for backward compatibility)
      set({ query });
    }
  },
  getQuery: (canvasId) => {
    const state = get();
    if (canvasId) {
      return state.canvasQueries[canvasId] || '';
    }
    return state.query;
  },
  clearCanvasQuery: (canvasId) => {
    set((state) => {
      const { [canvasId]: _, ...remainingQueries } = state.canvasQueries;
      return { canvasQueries: remainingQueries };
    });
  },
  setSelectedSkill: (selectedSkill) => set({ selectedSkill }),
  setSelectedToolsets: (selectedToolsets) => set({ selectedToolsets }),
  setTplConfig: (tplConfig) => {
    set({ tplConfig });
  },
  setRuntimeConfig: (runtimeConfig) => set({ runtimeConfig }),
  setMediaQueryData: (mediaQueryData) => {
    set({ mediaQueryData });
  },
  reset: () => set(initialState),
}));

export const useFrontPageStoreShallow = (selector: (state: FrontPageState) => any) => {
  return useFrontPageStore(selector);
};<|MERGE_RESOLUTION|>--- conflicted
+++ resolved
@@ -4,11 +4,8 @@
   SkillTemplateConfig,
   SkillRuntimeConfig,
   MediaType,
-<<<<<<< HEAD
   GenericToolset,
-=======
   ModelInfo,
->>>>>>> 1a48603d
 } from '@refly/openapi-schema';
 
 export interface MediaQueryData {
