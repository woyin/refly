{
  "compilerOptions": {
    "module": "CommonJS",
    "moduleResolution": "Node",
<<<<<<< HEAD
    "declaration": true,
=======
>>>>>>> e46b3104
    "removeComments": true,
    "emitDecoratorMetadata": true,
    "experimentalDecorators": true,
    "allowSyntheticDefaultImports": true,
    "target": "ES2017",
    "sourceMap": true,
    "esModuleInterop": true,
    "incremental": true,
    "skipLibCheck": true,
    "strictNullChecks": false,
    "noImplicitAny": false,
    "strictBindCallApply": false,
    "forceConsistentCasingInFileNames": false,
    "noFallthroughCasesInSwitch": false,
    "inlineSources": true,

    "composite": true,
    "noEmit": false,
    "declarationMap": true,
    "declaration": true,

    // Set `sourceRoot` to  "/" to strip the build path prefix
    // from generated source code references.
    // This improves issue grouping in Sentry.
    "outDir": "./dist",
    "baseUrl": "./",
    "rootDir": "./src",
    "sourceRoot": "/",
    "paths": {
      "@refly/utils/*": ["./src/*"],
    }
  },
  "include": ["src/**/*"],
  "exclude": ["node_modules", "dist", "src/test"]
}<|MERGE_RESOLUTION|>--- conflicted
+++ resolved
@@ -2,10 +2,6 @@
   "compilerOptions": {
     "module": "CommonJS",
     "moduleResolution": "Node",
-<<<<<<< HEAD
-    "declaration": true,
-=======
->>>>>>> e46b3104
     "removeComments": true,
     "emitDecoratorMetadata": true,
     "experimentalDecorators": true,
