--- conflicted
+++ resolved
@@ -45,11 +45,8 @@
   listCodeArtifacts,
   listCopilotSessions,
   listDocuments,
-<<<<<<< HEAD
+  listDriveFiles,
   listInvitationCodes,
-=======
-  listDriveFiles,
->>>>>>> 6ff6b87c
   listLabelClasses,
   listLabelInstances,
   listMcpServers,
