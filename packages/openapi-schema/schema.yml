--- conflicted
+++ resolved
@@ -4905,14 +4905,6 @@
         titleGeneration:
           description: Title generation model for canvas and documents
           $ref: '#/components/schemas/ProviderItem'
-<<<<<<< HEAD
-    ProviderMode:
-      type: string
-      description: Provider mode
-      enum:
-        - global
-        - custom
-=======
         image:
           description: Default image generation model
           $ref: '#/components/schemas/ProviderItem'
@@ -4922,7 +4914,12 @@
         audio:
           description: Default audio generation model
           $ref: '#/components/schemas/ProviderItem'
->>>>>>> 992ece6a
+    ProviderMode:
+      type: string
+      description: Provider mode
+      enum:
+        - global
+        - custom
     UserPreferences:
       type: object
       description: User preferences
