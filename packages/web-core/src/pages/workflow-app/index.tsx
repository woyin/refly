import React, { memo, useCallback, useMemo, useState, useEffect } from 'react';
import { useFetchShareData } from '@refly-packages/ai-workspace-common/hooks/use-fetch-share-data';
<<<<<<< HEAD
import { message, notification, Skeleton } from 'antd';
import { useNavigate, useParams, useSearchParams } from 'react-router-dom';
=======
import { message, Segmented, notification, Skeleton } from 'antd';
import { useNavigate, useParams } from 'react-router-dom';
>>>>>>> 0dabd545
import { useTranslation } from 'react-i18next';
import { CanvasNodeType, WorkflowNodeExecution, WorkflowVariable } from '@refly/openapi-schema';
import { GithubStar } from '@refly-packages/ai-workspace-common/components/common/github-star';
import { Logo } from '@refly-packages/ai-workspace-common/components/common/logo';
import { WorkflowAppProducts } from '@refly-packages/ai-workspace-common/components/workflow-app/products';
import getClient from '@refly-packages/ai-workspace-common/requests/proxiedRequest';
import { WorkflowRunForm } from '@refly-packages/ai-workspace-common/components/canvas/workflow-run/workflow-run-form';
import { useWorkflowExecutionPolling } from '@refly-packages/ai-workspace-common/hooks/use-workflow-execution-polling';
import { ReactFlowProvider } from '@refly-packages/ai-workspace-common/components/canvas';
import SettingModal from '@refly-packages/ai-workspace-common/components/settings';
import {
  useSiderStoreShallow,
  useCanvasOperationStoreShallow,
  useUserStoreShallow,
} from '@refly/stores';
import { CanvasProvider } from '@refly-packages/ai-workspace-common/context/canvas';
import { useIsLogin } from '@refly-packages/ai-workspace-common/hooks/use-is-login';
import { useSubscriptionUsage } from '@refly-packages/ai-workspace-common/hooks/use-subscription-usage';
import { logEvent } from '@refly/telemetry-web';
import { Helmet } from 'react-helmet';
import FooterSection from '@refly-packages/ai-workspace-common/components/workflow-app/FooterSection';
import WhyChooseRefly from './WhyChooseRefly';
import { SettingItem } from '@refly-packages/ai-workspace-common/components/sider/layout';
import { SelectedResultsGrid } from '@refly-packages/ai-workspace-common/components/workflow-app/selected-results-grid';

// User Avatar component for header
const UserAvatar = () => {
  const { userProfile } = useUserStoreShallow((state) => ({
    userProfile: state.userProfile,
  }));

  if (!userProfile?.uid) {
    return null;
  }

  return (
    <div className="group relative">
      <SettingItem showName={false} avatarAlign={'right'} />
    </div>
  );
};

const WorkflowAppPage: React.FC = () => {
  const { t } = useTranslation();
  const { shareId: routeShareId } = useParams();
  const navigate = useNavigate();
  const shareId = routeShareId ?? '';
  const [executionId, setExecutionId] = useState<string | null>(null);
  const [activeTab, setActiveTab] = useState<string>('runLogs');
  const [finalNodeExecutions, setFinalNodeExecutions] = useState<any[]>([]);
  const [isRunning, setIsRunning] = useState(false);
  const [executionCreditUsage, setExecutionCreditUsage] = useState<number | null>(null);

  // Settings modal state
  const { showSettingModal, setShowSettingModal } = useSiderStoreShallow((state) => ({
    showSettingModal: state.showSettingModal,
    setShowSettingModal: state.setShowSettingModal,
  }));

  // Canvas operation state for duplicate functionality
  const { openDuplicateModal } = useCanvasOperationStoreShallow((state) => ({
    openDuplicateModal: state.openDuplicateModal,
  }));

  // Check user login status
  const { isLoggedRef } = useIsLogin();

  // Get subscription usage hook for refreshing credits
  const { refetchUsage } = useSubscriptionUsage();

  // Use shareId to directly access static JSON file
  const { data: workflowApp, loading: isLoading } = useFetchShareData(shareId);

  // Track enter_template_page event when page loads
  useEffect(() => {
    if (shareId) {
      logEvent('enter_template_page', null, { shareId });
    }
  }, [shareId]);

  const workflowVariables = useMemo(() => {
    return workflowApp?.variables ?? [];
  }, [workflowApp]);

  const { data: workflowDetail, status } = useWorkflowExecutionPolling({
    executionId,
    enabled: true,
    interval: 1000,

    onComplete: async (status, data) => {
      // Save final nodeExecutions before clearing executionId
      if (data?.data?.nodeExecutions) {
        setFinalNodeExecutions(data.data.nodeExecutions);
      }

      // Clear executionId when workflow completes or fails
      const currentExecutionId = executionId;
      setExecutionId(null);

      // Reset running state when workflow completes
      setIsRunning(false);
      // Clear executionId from URL

      // Refresh credit balance after workflow completion
      refetchUsage();

      // Fetch execution credit usage if workflow completed successfully
      if (status === 'finish' && currentExecutionId) {
        try {
          const response = await getClient().getCreditUsageByExecutionId({
            query: {
              executionId: currentExecutionId,
            },
          });
          if (response?.data?.data?.total) {
            setExecutionCreditUsage(response.data.data.total);
          }
        } catch (error) {
          console.error('Failed to fetch execution credit usage:', error);
        }
      }

      if (status === 'finish') {
        notification.success({
          message: t('workflowApp.run.completed'),
        });
        // Auto switch to products tab when workflow completes successfully
        products.length > 0 && setActiveTab('products');
      } else if (status === 'failed') {
        notification.error({
          message: t('workflowApp.run.failed'),
        });
      }
    },
    onError: (_error) => {
      notification.error({
        message: t('workflowApp.run.error'),
      });

      // Clear executionId on error
      setExecutionId(null);
      // Reset running state on error
      setIsRunning(false);
    },
  });

  // Update isRunning based on actual execution status from polling
  useEffect(() => {
    if (executionId) {
      if (status) {
        // Set isRunning based on actual status when available
        setIsRunning(status === 'init' || status === 'executing');
      } else {
        // When status is null but executionId exists, conservatively assume it's running
        // This handles the initial loading state when restoring from URL
        setIsRunning(true);
      }
    } else {
      // Clear isRunning when there's no executionId
      setIsRunning(false);
    }
  }, [executionId, status]);

  const nodeExecutions = useMemo(() => {
    // Use current workflowDetail if available, otherwise use final cached results
    return workflowDetail?.nodeExecutions || finalNodeExecutions || [];
  }, [workflowDetail, finalNodeExecutions]);

  const products = useMemo(() => {
    return nodeExecutions
      .filter((nodeExecution: WorkflowNodeExecution) =>
        ['document', 'codeArtifact', 'image', 'video', 'audio'].includes(
          nodeExecution.nodeType as CanvasNodeType,
        ),
      )
      .filter((nodeExecution: WorkflowNodeExecution) => nodeExecution.status === 'finish');
  }, [nodeExecutions]);

  useEffect(() => {
    products.length > 0 && setActiveTab('products');
  }, [products?.length]);

  const logs = useMemo(() => {
    return nodeExecutions.filter((nodeExecution: WorkflowNodeExecution) =>
      ['skillResponse'].includes(nodeExecution.nodeType as CanvasNodeType),
    );
  }, [nodeExecutions]);

  const onSubmit = useCallback(
    async (variables: WorkflowVariable[]) => {
      logEvent('run_workflow_publish', Date.now(), {
        shareId,
      });
      // Check if user is logged in before executing workflow
      if (!isLoggedRef.current) {
        message.warning(t('workflowApp.run.loginRequired'));
        // Redirect to login with return URL
        const returnUrl = encodeURIComponent(window.location.pathname + window.location.search);
        navigate(`/?autoLogin=true&returnUrl=${returnUrl}`);
        return;
      }

      try {
        setIsRunning(true);

        const { data, error } = await getClient().executeWorkflowApp({
          body: {
            shareId: shareId,
            variables,
          },
        });

        if (error) {
          message.error(t('workflowApp.run.executeError'));
          // Reset running state on error
          setIsRunning(false);
          return;
        }

        const newExecutionId = data?.data?.executionId ?? null;
        if (newExecutionId) {
          setExecutionId(newExecutionId);
          message.success(t('workflowApp.run.workflowStarted'));
          // Update URL with executionId to enable page refresh recovery

          // Auto switch to runLogs tab when workflow starts
          setActiveTab('runLogs');
        } else {
          message.error(t('workflowApp.run.executionIdFailed'));
          // Reset running state on failure
          setIsRunning(false);
        }
      } catch (error) {
        console.error('Error executing workflow app:', error);
        message.error(t('workflowApp.run.executeFailed'));
        // Reset running state on error
        setIsRunning(false);
      }
    },
    [shareId, isLoggedRef, navigate],
  );

  const handleCopyWorkflow = useCallback(() => {
    logEvent('remix_workflow_publish', Date.now(), {
      shareId,
    });

    // Check if user is logged in before copying workflow
    if (!isLoggedRef.current) {
      message.warning(t('workflowApp.run.loginRequiredCopy'));
      // Redirect to login with return URL
      const returnUrl = encodeURIComponent(window.location.pathname + window.location.search);
      navigate(`/?autoLogin=true&returnUrl=${returnUrl}`);
      return;
    }

    if (!shareId || !workflowApp?.title) {
      message.error(t('common.error'));
      return;
    }

    openDuplicateModal(workflowApp.canvasData?.canvasId || '', workflowApp.title, shareId);
  }, [
    shareId,
    workflowApp?.canvasData?.canvasId,
    workflowApp?.title,
    openDuplicateModal,
    t,
    isLoggedRef,
    navigate,
  ]);

  const handleCopyShareLink = useCallback(async () => {
    const shareUrl = window.location.origin + window.location.pathname;
    logEvent('duplicate_workflow_publish', Date.now(), {
      shareId,
      shareUrl,
    });
    try {
      // Copy URL without query parameters to clipboard
      await navigator.clipboard.writeText(shareUrl);
      message.success(t('canvas.workflow.run.shareLinkCopied') || 'Share link copied to clipboard');
    } catch (error) {
      console.error('Failed to copy share link:', error);
      message.error(t('canvas.workflow.run.shareLinkCopyFailed'));
    }
  }, [t, shareId]);

  return (
    <ReactFlowProvider>
      <CanvasProvider readonly={true} canvasId={workflowApp?.canvasData?.canvasId ?? ''}>
        <style>
          {`
            .refly.ant-layout {
              background-color: var(--refly-bg-content-z2);
              margin: 0px;
              border-radius: 0px;
              height: 100vh
            }
            .dark .refly.ant-layout {
              background-color: var(--refly-bg-content-z2);
            }
          `}
        </style>
        <div className="bg-[var(--refly-bg-content-z2)]">
          <div
            className={`relative flex flex-col shrink-0 h-[300px] ${
              workflowApp?.coverUrl
                ? 'bg-cover bg-center bg-no-repeat'
                : 'bg-[var(--refly-bg-content-z2)]'
            }`}
            style={
              workflowApp?.coverUrl
                ? {
                    backgroundImage: `url(${workflowApp.coverUrl})`,
                  }
                : {}
            }
          >
            {/* Gradient overlay - only shown when cover image exists */}
            {workflowApp?.coverUrl && (
              <div className="absolute inset-0 bg-gradient-to-b from-white/30 to-white dark:from-black/30 dark:to-black backdrop-blur-[20px] pointer-events-none" />
            )}
            <Helmet>
              <title>{workflowApp?.title ?? ''}</title>
            </Helmet>
            {/* Header - Fixed at top with full transparency */}
            <div className=" top-0 left-0 right-0 z-50 border-b border-white/20 dark:border-[var(--refly-semi-color-border)] h-[64px]">
              <div className="relative mx-auto px-4 sm:px-6 lg:px-8">
                <div className="flex items-center justify-between h-16">
                  <div className="flex items-center gap-3">
                    <Logo onClick={() => navigate?.('/')} />
                    <GithubStar />
                  </div>
                  <UserAvatar />
                </div>
              </div>
            </div>
            {/* Main Content - flex-1 to take remaining space with top padding for fixed header */}
            <div className="flex-1 pt-16 relative z-10">
              <div className="max-w-4xl mx-auto px-4 sm:px-6 lg:px-8 py-6 sm:py-8">
                {isLoading ? (
                  <LoadingContent />
                ) : (
                  <>
                    {/* Hero Section */}
                    <div className="text-center mb-6 sm:mb-8">
                      <h1 className="text-2xl sm:text-3xl lg:text-4xl font-bold text-[var(--refly-text-0)] dark:text-[var(--refly-text-StaticWhite)] drop-shadow-sm">
                        {workflowApp?.title ?? ''}
                      </h1>
                      <p className="mt-3 sm:mt-4 text-base sm:text-lg text-[var(--refly-text-1)] dark:text-[var(--refly-text-2)] max-w-2xl mx-auto drop-shadow-sm">
                        {workflowApp?.description ?? ''}
                      </p>
                    </div>

                    {/* Workflow Form */}
                    <div className="mb-6 sm:mb-8 relative z-20">
                      <WorkflowRunForm
                        workflowApp={workflowApp}
                        workflowVariables={workflowVariables}
                        onSubmitVariables={onSubmit}
                        loading={isLoading}
                        onCopyWorkflow={handleCopyWorkflow}
                        onCopyShareLink={handleCopyShareLink}
                        isRunning={isRunning}
                        templateContent={workflowApp?.templateContent}
                        executionCreditUsage={executionCreditUsage}
                        className="max-h-[500px] sm:max-h-[600px] bg-[var(--refly-bg-float-z3)] dark:bg-[var(--refly-bg-content-z2)] border border-[var(--refly-Card-Border)] dark:border-[var(--refly-semi-color-border)] shadow-[0_2px_20px_4px_rgba(0,0,0,0.04)] dark:shadow-[0_2px_20px_4px_rgba(0,0,0,0.2)] px-4 py-3 rounded-2xl"
                      />
                    </div>

                    {logs.length > 0 && (
                      <>
                        {/* Tabs */}
                        {products.length > 0 && (
                          <div
                            className="text-center text-[var(--refly-text-0)] dark:text-[var(--refly-text-StaticWhite)] mb-[15px] mt-[40px]"
                            style={{
                              fontFamily: 'PingFang SC',
                              fontWeight: 600,
                              fontSize: '14px',
                              lineHeight: '1.4285714285714286em',
                            }}
                          >
                            {t('workflowApp.productsGenerated', { count: products.length })}
                          </div>
                        )}

                        {/* Content Area */}
                        <div className="bg-[var(--refly-bg-float-z3)] dark:bg-[var(--refly-bg-content-z2)] rounded-lg border border-[var(--refly-Card-Border)] dark:border-[var(--refly-semi-color-border)] relative z-20">
                          {activeTab === 'products' ? (
                            <WorkflowAppProducts products={products || []} />
                          ) : activeTab ===
                            'runLogs' ? // <WorkflowAppRunLogs nodeExecutions={logs || []} />

                          null : null}
                        </div>
                      </>
                    )}
                  </>
                )}
              </div>
            </div>

            <div
              className="w-full max-w-[860px] mx-auto rounded-lg py-3 px-4"
              style={{
                borderColor: 'var(--refly-Card-Border)',
                backgroundColor: 'var(--refly-bg-content-z2)',
                marginTop: '50px',
              }}
            >
              {/* results grid */}
              {workflowApp?.resultNodeIds?.length > 0 && (
                <div
                  className="flex flex-col"
                  style={{
                    gap: '10px',
                  }}
                >
                  <div
                    className="text-center text-[var(--refly-text-0)] dark:text-[var(--refly-text-StaticWhite)]"
                    style={{
                      fontFamily: 'PingFang SC',
                      fontWeight: 600,
                      fontSize: '14px',
                      lineHeight: '1.4285714285714286em',
                    }}
                  >
                    {t('workflowApp.resultPreview')}
                  </div>
                  <SelectedResultsGrid
                    bordered
                    selectedResults={workflowApp?.resultNodeIds ?? []}
                    options={workflowApp?.canvasData?.nodes || []}
                  />
                </div>
              )}
            </div>

            {/* Why Choose Refly Section */}
            <WhyChooseRefly />
            {/* Footer Section - always at bottom */}
            <FooterSection />
          </div>

          {/* Settings Modal */}
          <SettingModal visible={showSettingModal} setVisible={setShowSettingModal} />
        </div>
      </CanvasProvider>
    </ReactFlowProvider>
  );
};

export default memo(WorkflowAppPage);

const LoadingContent = () => {
  return (
    <div className="p-4">
      <Skeleton paragraph={{ rows: 8 }} active title={false} />
    </div>
  );
};<|MERGE_RESOLUTION|>--- conflicted
+++ resolved
@@ -1,12 +1,7 @@
 import React, { memo, useCallback, useMemo, useState, useEffect } from 'react';
 import { useFetchShareData } from '@refly-packages/ai-workspace-common/hooks/use-fetch-share-data';
-<<<<<<< HEAD
 import { message, notification, Skeleton } from 'antd';
-import { useNavigate, useParams, useSearchParams } from 'react-router-dom';
-=======
-import { message, Segmented, notification, Skeleton } from 'antd';
 import { useNavigate, useParams } from 'react-router-dom';
->>>>>>> 0dabd545
 import { useTranslation } from 'react-i18next';
 import { CanvasNodeType, WorkflowNodeExecution, WorkflowVariable } from '@refly/openapi-schema';
 import { GithubStar } from '@refly-packages/ai-workspace-common/components/common/github-star';
