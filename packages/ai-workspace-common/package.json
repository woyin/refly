{
  "name": "@refly/ai-workspace-common",
  "private": true,
  "version": "0.8.0",
  "description": "Common components for Refly AI Workspace",
  "type": "module",
  "main": "src/index.ts",
  "types": "src/index.ts",
  "exports": {
    ".": "./src/index.ts",
    "./components": "./src/components/index.ts",
    "./stores": "./src/stores/index.ts",
    "./utils": "./src/utils/index.ts"
  },
  "scripts": {
    "preview": "vite preview",
    "codegen": "openapi-rq -i ../openapi-schema/schema.yml -o src --noSchemas && biome check ./src --write --no-errors-on-unmatched"
  },
  "dependencies": {
    "@ant-design/icons": "^5.5.2",
    "@arco-design/web-react": "^2.47.1",
    "@arco-themes/react-refly-ai": "0.0.3",
    "@codesandbox/sandpack-react": "^2.19.10",
    "@codesandbox/sandpack-themes": "^2.0.21",
    "@codesandbox/sdk": "^0.3.0",
    "@dagrejs/dagre": "^1.1.4",
    "@hey-api/client-fetch": "0.4.0",
    "@hocuspocus/provider": "^2.13.0",
    "@lobehub/icons": "^1.97.2",
    "@monaco-editor/react": "^4.7.0",
    "@radix-ui/react-dialog": "~1.1.1",
    "@radix-ui/react-popover": "^1.0.7",
    "@radix-ui/react-primitive": "~2.0.0",
    "@radix-ui/react-slot": "~1.0.2",
    "@refly/canvas-common": "workspace:*",
    "@refly/common-types": "workspace:*",
    "@refly/errors": "workspace:*",
    "@refly/i18n": "workspace:*",
    "@refly/openapi-schema": "workspace:*",
<<<<<<< HEAD
    "@refly/stores": "workspace:*",
=======
    "@refly/telemetry-web": "workspace:*",
>>>>>>> 05bd6da1
    "@refly/ui-kit": "workspace:*",
    "@refly/utils": "workspace:*",
    "@sentry/react": "^7.113.0",
    "@tailwindcss/forms": "^0.5.3",
    "@tanstack/react-query": "^5.61.3",
    "@tippyjs/react": "^4.2.6",
    "@tiptap/core": "2.7.4",
    "@tiptap/extension-character-count": "2.7.4",
    "@tiptap/extension-code-block-lowlight": "2.7.4",
    "@tiptap/extension-collaboration": "2.7.4",
    "@tiptap/extension-collaboration-cursor": "2.7.4",
    "@tiptap/extension-color": "2.7.4",
    "@tiptap/extension-highlight": "2.7.4",
    "@tiptap/extension-horizontal-rule": "2.7.4",
    "@tiptap/extension-image": "2.7.4",
    "@tiptap/extension-link": "2.7.4",
    "@tiptap/extension-list-item": "2.7.4",
    "@tiptap/extension-placeholder": "2.0.3",
    "@tiptap/extension-table": "^2.11.0",
    "@tiptap/extension-table-cell": "^2.11.0",
    "@tiptap/extension-table-header": "^2.11.0",
    "@tiptap/extension-table-row": "^2.11.0",
    "@tiptap/extension-task-item": "2.7.4",
    "@tiptap/extension-task-list": "2.7.4",
    "@tiptap/extension-text-style": "2.7.4",
    "@tiptap/extension-underline": "2.7.4",
    "@tiptap/extension-youtube": "2.7.4",
    "@tiptap/pm": "2.7.4",
    "@tiptap/react": "2.7.4",
    "@tiptap/starter-kit": "2.7.4",
    "@tiptap/suggestion": "2.7.4",
    "@types/is-hotkey": "~0.1.7",
    "@types/lodash.throttle": "^4.1.9",
    "@types/md5": "^2.3.2",
    "@types/react-syntax-highlighter": "^15.5.6",
    "@types/unist": "^3.0.3",
    "@types/uuid": "^9.0.1",
    "@xyflow/react": "^12.3.5",
    "@xyflow/system": "0.0.46",
    "antd": "^5.21.5",
    "antd-img-crop": "^4.24.0",
    "class-variance-authority": "~0.7.0",
    "classnames": "^2.5.1",
    "clsx": "^2.1.0",
    "cmdk": "~1.0.0",
    "cobe": "^0.6.3",
    "colord": "^2.9.3",
    "copy-to-clipboard": "~3.3.3",
    "dayjs": "~1.11.7",
    "dedent": "^1.5.3",
    "highlight.js": "^11.9.0",
    "hotkeys-js": "~3.10.2",
    "html2canvas": "^1.4.1",
    "i18next": "^25.3.2",
    "i18next-browser-languagedetector": "^8.0.2",
    "idb": "^8.0.3",
    "idb-keyval": "^6.2.2",
    "immer": "^10.1.1",
    "is-hotkey": "~0.2.0",
    "jotai": "~2.6.4",
    "js-cookie": "^3.0.5",
    "jsonrepair": "^3.12.0",
    "katex": "0.15.6",
    "lodash.debounce": "~4.0.8",
    "lodash.throttle": "^4.1.1",
    "lowlight": "~3.1.0",
    "lucide-react": "~0.454.0",
    "markdown-it": "~14.1.0",
    "md5": "^2.3.0",
    "mermaid": "11.6.0",
    "mitt": "~3.0.1",
    "modern-screenshot": "^4.6.0",
    "motion": "^12.4.5",
    "prism-react-renderer": "~2.3.1",
    "prop-types": "^15.8.1",
    "qs": "~6.12.3",
    "rate-limiter-flexible": "~5.0.3",
    "react": "^18.2.0",
    "react-beautiful-dnd": "^13.1.1",
    "react-dnd": "^16.0.1",
    "react-dnd-html5-backend": "^16.0.1",
    "react-dnd-scrolling": "^1.3.10",
    "react-dom": "^18.2.0",
    "react-draggable": "~4.4.5",
    "react-helmet": "^6.1.0",
    "react-i18next": "^15.6.0",
    "react-icons": "~5.4.0",
    "react-infinite-scroll-component": "~6.1.0",
    "react-markdown": "^8.0.7",
    "react-moveable": "^0.56.0",
    "react-resizable-panels": "^2.0.19",
    "react-router-dom": "^6.22.1",
    "react-syntax-highlighter": "^15.5.0",
    "react-transition-group": "^4.4.5",
    "react-tweet": "^3.2.1",
    "react-use": "^17.5.0",
    "refly-icons": "^1.0.3",
    "rehype-highlight": "^6.0.0",
    "rehype-katex": "^6.0.2",
    "remark-breaks": "^3.0.2",
    "remark-gfm": "^3.0.1",
    "remark-math": "^5.1.1",
    "shiki": "^1.27.2",
    "sonner": "^1.7.2",
    "tailwind-merge": "^2.2.2",
    "terser": "^5.30.4",
    "tippy.js": "^6.3.7",
    "tiptap-extension-global-drag-handle": "^0.1.7",
    "tiptap-markdown": "^0.8.9",
    "tunnel-rat": "^0.1.2",
    "unist": "^0.0.1",
    "unist-util-visit": "^5.0.0",
    "use-debounce": "^10.0.3",
    "use-stick-to-bottom": "^1.0.43",
    "uuid": "^9.0.0",
    "vite-tsconfig-paths": "~4.3.2",
    "words-count": "~2.0.2",
    "y-indexeddb": "^9.0.12",
    "y-prosemirror": "^1.2.6",
    "y-protocols": "^1.0.6",
    "yjs": "^13.6.16",
    "zustand": "~4.5.1"
  },
  "devDependencies": {
    "@7nohe/openapi-react-query-codegen": "2.0.0-beta.3",
    "@redux-devtools/extension": "^3.3.0",
    "@refly/arco-vite-plugin-react": "1.3.3",
    "@refly/common-types": "workspace:*",
    "@types/chrome": "0.0.227",
    "@types/markdown-it": "~14.1.1",
    "@types/react": "^18.2.66",
    "@types/react-beautiful-dnd": "^13.1.8",
    "@types/react-dom": "^18.2.22",
    "@types/react-helmet": "^6.1.11",
    "@vitejs/plugin-react": "^4.2.1",
    "autoprefixer": "^10.4.13",
    "less": "^4.2.0",
    "postcss": "^8.4.21",
    "sass": "1.71.1",
    "tailwindcss": "^3.2.6",
    "vite": "^5.2.0",
    "wxt": "workspace:*"
  }
}<|MERGE_RESOLUTION|>--- conflicted
+++ resolved
@@ -37,11 +37,8 @@
     "@refly/errors": "workspace:*",
     "@refly/i18n": "workspace:*",
     "@refly/openapi-schema": "workspace:*",
-<<<<<<< HEAD
     "@refly/stores": "workspace:*",
-=======
     "@refly/telemetry-web": "workspace:*",
->>>>>>> 05bd6da1
     "@refly/ui-kit": "workspace:*",
     "@refly/utils": "workspace:*",
     "@sentry/react": "^7.113.0",
