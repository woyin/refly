// generated with @7nohe/openapi-react-query-codegen@2.0.0-beta.3

import { type Options } from '@hey-api/client-fetch';
import { type QueryClient } from '@tanstack/react-query';
import {
  checkSettingsField,
  checkToolOauthStatus,
  exportCanvas,
  exportDocument,
  getActionResult,
  getAuthConfig,
  getCanvasData,
  getCanvasDetail,
  getCanvasState,
  getCanvasTransactions,
  getCodeArtifactDetail,
  getCollabToken,
<<<<<<< HEAD
  getCopilotSessionDetail,
=======
  getComposioConnectionStatus,
>>>>>>> dbe4ea02
  getCreditBalance,
  getCreditRecharge,
  getCreditUsage,
  getCreditUsageByCanvasId,
  getCreditUsageByExecutionId,
  getCreditUsageByResultId,
  getDocumentDetail,
  getPageByCanvasId,
  getPageDetail,
  getPilotSessionDetail,
  getProjectDetail,
  getResourceDetail,
  getSettings,
  getSubscriptionPlans,
  getSubscriptionUsage,
  getWorkflowAppDetail,
  getWorkflowDetail,
  getWorkflowVariables,
  listAccounts,
  listActions,
  listCanvases,
  listCanvasTemplateCategories,
  listCanvasTemplates,
  listCodeArtifacts,
  listCopilotSessions,
  listDocuments,
  listLabelClasses,
  listLabelInstances,
  listMcpServers,
  listModels,
  listPages,
  listPilotSessions,
  listProjects,
  listProviderItemOptions,
  listProviderItems,
  listProviders,
  listResources,
  listShares,
  listSkillInstances,
  listSkills,
  listSkillTriggers,
  listTools,
  listToolsetInventory,
  listToolsets,
  listWorkflowApps,
  serveStatic,
} from '../requests/services.gen';
import {
  CheckSettingsFieldData,
  CheckToolOauthStatusData,
  ExportCanvasData,
  ExportDocumentData,
  GetActionResultData,
  GetCanvasDataData,
  GetCanvasDetailData,
  GetCanvasStateData,
  GetCanvasTransactionsData,
  GetCodeArtifactDetailData,
<<<<<<< HEAD
  GetCopilotSessionDetailData,
=======
  GetComposioConnectionStatusData,
>>>>>>> dbe4ea02
  GetCreditRechargeData,
  GetCreditUsageByCanvasIdData,
  GetCreditUsageByExecutionIdData,
  GetCreditUsageByResultIdData,
  GetCreditUsageData,
  GetDocumentDetailData,
  GetPageByCanvasIdData,
  GetPageDetailData,
  GetPilotSessionDetailData,
  GetProjectDetailData,
  GetResourceDetailData,
  GetWorkflowAppDetailData,
  GetWorkflowDetailData,
  GetWorkflowVariablesData,
  ListAccountsData,
  ListCanvasesData,
  ListCanvasTemplatesData,
  ListCodeArtifactsData,
  ListCopilotSessionsData,
  ListDocumentsData,
  ListLabelClassesData,
  ListLabelInstancesData,
  ListMcpServersData,
  ListPagesData,
  ListPilotSessionsData,
  ListProjectsData,
  ListProviderItemOptionsData,
  ListProviderItemsData,
  ListProvidersData,
  ListResourcesData,
  ListSharesData,
  ListSkillInstancesData,
  ListSkillTriggersData,
  ListToolsData,
  ListToolsetsData,
  ListWorkflowAppsData,
} from '../requests/types.gen';
import * as Common from './common';
export const ensureUseListMcpServersData = (
  queryClient: QueryClient,
  clientOptions: Options<ListMcpServersData, true> = {},
) =>
  queryClient.ensureQueryData({
    queryKey: Common.UseListMcpServersKeyFn(clientOptions),
    queryFn: () => listMcpServers({ ...clientOptions }).then((response) => response.data),
  });
export const ensureUseListPagesData = (
  queryClient: QueryClient,
  clientOptions: Options<ListPagesData, true> = {},
) =>
  queryClient.ensureQueryData({
    queryKey: Common.UseListPagesKeyFn(clientOptions),
    queryFn: () => listPages({ ...clientOptions }).then((response) => response.data),
  });
export const ensureUseGetPageDetailData = (
  queryClient: QueryClient,
  clientOptions: Options<GetPageDetailData, true>,
) =>
  queryClient.ensureQueryData({
    queryKey: Common.UseGetPageDetailKeyFn(clientOptions),
    queryFn: () => getPageDetail({ ...clientOptions }).then((response) => response.data),
  });
export const ensureUseGetPageByCanvasIdData = (
  queryClient: QueryClient,
  clientOptions: Options<GetPageByCanvasIdData, true>,
) =>
  queryClient.ensureQueryData({
    queryKey: Common.UseGetPageByCanvasIdKeyFn(clientOptions),
    queryFn: () => getPageByCanvasId({ ...clientOptions }).then((response) => response.data),
  });
export const ensureUseGetAuthConfigData = (
  queryClient: QueryClient,
  clientOptions: Options<unknown, true> = {},
) =>
  queryClient.ensureQueryData({
    queryKey: Common.UseGetAuthConfigKeyFn(clientOptions),
    queryFn: () => getAuthConfig({ ...clientOptions }).then((response) => response.data),
  });
export const ensureUseListAccountsData = (
  queryClient: QueryClient,
  clientOptions: Options<ListAccountsData, true> = {},
) =>
  queryClient.ensureQueryData({
    queryKey: Common.UseListAccountsKeyFn(clientOptions),
    queryFn: () => listAccounts({ ...clientOptions }).then((response) => response.data),
  });
export const ensureUseCheckToolOauthStatusData = (
  queryClient: QueryClient,
  clientOptions: Options<CheckToolOauthStatusData, true>,
) =>
  queryClient.ensureQueryData({
    queryKey: Common.UseCheckToolOauthStatusKeyFn(clientOptions),
    queryFn: () => checkToolOauthStatus({ ...clientOptions }).then((response) => response.data),
  });
export const ensureUseGetCollabTokenData = (
  queryClient: QueryClient,
  clientOptions: Options<unknown, true> = {},
) =>
  queryClient.ensureQueryData({
    queryKey: Common.UseGetCollabTokenKeyFn(clientOptions),
    queryFn: () => getCollabToken({ ...clientOptions }).then((response) => response.data),
  });
export const ensureUseListCanvasesData = (
  queryClient: QueryClient,
  clientOptions: Options<ListCanvasesData, true> = {},
) =>
  queryClient.ensureQueryData({
    queryKey: Common.UseListCanvasesKeyFn(clientOptions),
    queryFn: () => listCanvases({ ...clientOptions }).then((response) => response.data),
  });
export const ensureUseGetCanvasDetailData = (
  queryClient: QueryClient,
  clientOptions: Options<GetCanvasDetailData, true>,
) =>
  queryClient.ensureQueryData({
    queryKey: Common.UseGetCanvasDetailKeyFn(clientOptions),
    queryFn: () => getCanvasDetail({ ...clientOptions }).then((response) => response.data),
  });
export const ensureUseGetCanvasDataData = (
  queryClient: QueryClient,
  clientOptions: Options<GetCanvasDataData, true>,
) =>
  queryClient.ensureQueryData({
    queryKey: Common.UseGetCanvasDataKeyFn(clientOptions),
    queryFn: () => getCanvasData({ ...clientOptions }).then((response) => response.data),
  });
export const ensureUseExportCanvasData = (
  queryClient: QueryClient,
  clientOptions: Options<ExportCanvasData, true>,
) =>
  queryClient.ensureQueryData({
    queryKey: Common.UseExportCanvasKeyFn(clientOptions),
    queryFn: () => exportCanvas({ ...clientOptions }).then((response) => response.data),
  });
export const ensureUseGetCanvasStateData = (
  queryClient: QueryClient,
  clientOptions: Options<GetCanvasStateData, true>,
) =>
  queryClient.ensureQueryData({
    queryKey: Common.UseGetCanvasStateKeyFn(clientOptions),
    queryFn: () => getCanvasState({ ...clientOptions }).then((response) => response.data),
  });
export const ensureUseGetCanvasTransactionsData = (
  queryClient: QueryClient,
  clientOptions: Options<GetCanvasTransactionsData, true>,
) =>
  queryClient.ensureQueryData({
    queryKey: Common.UseGetCanvasTransactionsKeyFn(clientOptions),
    queryFn: () => getCanvasTransactions({ ...clientOptions }).then((response) => response.data),
  });
export const ensureUseGetWorkflowVariablesData = (
  queryClient: QueryClient,
  clientOptions: Options<GetWorkflowVariablesData, true>,
) =>
  queryClient.ensureQueryData({
    queryKey: Common.UseGetWorkflowVariablesKeyFn(clientOptions),
    queryFn: () => getWorkflowVariables({ ...clientOptions }).then((response) => response.data),
  });
export const ensureUseListCanvasTemplatesData = (
  queryClient: QueryClient,
  clientOptions: Options<ListCanvasTemplatesData, true> = {},
) =>
  queryClient.ensureQueryData({
    queryKey: Common.UseListCanvasTemplatesKeyFn(clientOptions),
    queryFn: () => listCanvasTemplates({ ...clientOptions }).then((response) => response.data),
  });
export const ensureUseListCanvasTemplateCategoriesData = (
  queryClient: QueryClient,
  clientOptions: Options<unknown, true> = {},
) =>
  queryClient.ensureQueryData({
    queryKey: Common.UseListCanvasTemplateCategoriesKeyFn(clientOptions),
    queryFn: () =>
      listCanvasTemplateCategories({ ...clientOptions }).then((response) => response.data),
  });
export const ensureUseListResourcesData = (
  queryClient: QueryClient,
  clientOptions: Options<ListResourcesData, true> = {},
) =>
  queryClient.ensureQueryData({
    queryKey: Common.UseListResourcesKeyFn(clientOptions),
    queryFn: () => listResources({ ...clientOptions }).then((response) => response.data),
  });
export const ensureUseGetResourceDetailData = (
  queryClient: QueryClient,
  clientOptions: Options<GetResourceDetailData, true>,
) =>
  queryClient.ensureQueryData({
    queryKey: Common.UseGetResourceDetailKeyFn(clientOptions),
    queryFn: () => getResourceDetail({ ...clientOptions }).then((response) => response.data),
  });
export const ensureUseListDocumentsData = (
  queryClient: QueryClient,
  clientOptions: Options<ListDocumentsData, true> = {},
) =>
  queryClient.ensureQueryData({
    queryKey: Common.UseListDocumentsKeyFn(clientOptions),
    queryFn: () => listDocuments({ ...clientOptions }).then((response) => response.data),
  });
export const ensureUseGetDocumentDetailData = (
  queryClient: QueryClient,
  clientOptions: Options<GetDocumentDetailData, true>,
) =>
  queryClient.ensureQueryData({
    queryKey: Common.UseGetDocumentDetailKeyFn(clientOptions),
    queryFn: () => getDocumentDetail({ ...clientOptions }).then((response) => response.data),
  });
export const ensureUseExportDocumentData = (
  queryClient: QueryClient,
  clientOptions: Options<ExportDocumentData, true>,
) =>
  queryClient.ensureQueryData({
    queryKey: Common.UseExportDocumentKeyFn(clientOptions),
    queryFn: () => exportDocument({ ...clientOptions }).then((response) => response.data),
  });
export const ensureUseListProjectsData = (
  queryClient: QueryClient,
  clientOptions: Options<ListProjectsData, true> = {},
) =>
  queryClient.ensureQueryData({
    queryKey: Common.UseListProjectsKeyFn(clientOptions),
    queryFn: () => listProjects({ ...clientOptions }).then((response) => response.data),
  });
export const ensureUseGetProjectDetailData = (
  queryClient: QueryClient,
  clientOptions: Options<GetProjectDetailData, true>,
) =>
  queryClient.ensureQueryData({
    queryKey: Common.UseGetProjectDetailKeyFn(clientOptions),
    queryFn: () => getProjectDetail({ ...clientOptions }).then((response) => response.data),
  });
export const ensureUseListCodeArtifactsData = (
  queryClient: QueryClient,
  clientOptions: Options<ListCodeArtifactsData, true> = {},
) =>
  queryClient.ensureQueryData({
    queryKey: Common.UseListCodeArtifactsKeyFn(clientOptions),
    queryFn: () => listCodeArtifacts({ ...clientOptions }).then((response) => response.data),
  });
export const ensureUseGetCodeArtifactDetailData = (
  queryClient: QueryClient,
  clientOptions: Options<GetCodeArtifactDetailData, true>,
) =>
  queryClient.ensureQueryData({
    queryKey: Common.UseGetCodeArtifactDetailKeyFn(clientOptions),
    queryFn: () => getCodeArtifactDetail({ ...clientOptions }).then((response) => response.data),
  });
export const ensureUseListSharesData = (
  queryClient: QueryClient,
  clientOptions: Options<ListSharesData, true> = {},
) =>
  queryClient.ensureQueryData({
    queryKey: Common.UseListSharesKeyFn(clientOptions),
    queryFn: () => listShares({ ...clientOptions }).then((response) => response.data),
  });
export const ensureUseListLabelClassesData = (
  queryClient: QueryClient,
  clientOptions: Options<ListLabelClassesData, true> = {},
) =>
  queryClient.ensureQueryData({
    queryKey: Common.UseListLabelClassesKeyFn(clientOptions),
    queryFn: () => listLabelClasses({ ...clientOptions }).then((response) => response.data),
  });
export const ensureUseListLabelInstancesData = (
  queryClient: QueryClient,
  clientOptions: Options<ListLabelInstancesData, true> = {},
) =>
  queryClient.ensureQueryData({
    queryKey: Common.UseListLabelInstancesKeyFn(clientOptions),
    queryFn: () => listLabelInstances({ ...clientOptions }).then((response) => response.data),
  });
export const ensureUseListActionsData = (
  queryClient: QueryClient,
  clientOptions: Options<unknown, true> = {},
) =>
  queryClient.ensureQueryData({
    queryKey: Common.UseListActionsKeyFn(clientOptions),
    queryFn: () => listActions({ ...clientOptions }).then((response) => response.data),
  });
export const ensureUseGetActionResultData = (
  queryClient: QueryClient,
  clientOptions: Options<GetActionResultData, true>,
) =>
  queryClient.ensureQueryData({
    queryKey: Common.UseGetActionResultKeyFn(clientOptions),
    queryFn: () => getActionResult({ ...clientOptions }).then((response) => response.data),
  });
export const ensureUseListSkillsData = (
  queryClient: QueryClient,
  clientOptions: Options<unknown, true> = {},
) =>
  queryClient.ensureQueryData({
    queryKey: Common.UseListSkillsKeyFn(clientOptions),
    queryFn: () => listSkills({ ...clientOptions }).then((response) => response.data),
  });
export const ensureUseListSkillInstancesData = (
  queryClient: QueryClient,
  clientOptions: Options<ListSkillInstancesData, true> = {},
) =>
  queryClient.ensureQueryData({
    queryKey: Common.UseListSkillInstancesKeyFn(clientOptions),
    queryFn: () => listSkillInstances({ ...clientOptions }).then((response) => response.data),
  });
export const ensureUseListSkillTriggersData = (
  queryClient: QueryClient,
  clientOptions: Options<ListSkillTriggersData, true> = {},
) =>
  queryClient.ensureQueryData({
    queryKey: Common.UseListSkillTriggersKeyFn(clientOptions),
    queryFn: () => listSkillTriggers({ ...clientOptions }).then((response) => response.data),
  });
export const ensureUseListPilotSessionsData = (
  queryClient: QueryClient,
  clientOptions: Options<ListPilotSessionsData, true> = {},
) =>
  queryClient.ensureQueryData({
    queryKey: Common.UseListPilotSessionsKeyFn(clientOptions),
    queryFn: () => listPilotSessions({ ...clientOptions }).then((response) => response.data),
  });
export const ensureUseGetPilotSessionDetailData = (
  queryClient: QueryClient,
  clientOptions: Options<GetPilotSessionDetailData, true>,
) =>
  queryClient.ensureQueryData({
    queryKey: Common.UseGetPilotSessionDetailKeyFn(clientOptions),
    queryFn: () => getPilotSessionDetail({ ...clientOptions }).then((response) => response.data),
  });
export const ensureUseListCopilotSessionsData = (
  queryClient: QueryClient,
  clientOptions: Options<ListCopilotSessionsData, true> = {},
) =>
  queryClient.ensureQueryData({
    queryKey: Common.UseListCopilotSessionsKeyFn(clientOptions),
    queryFn: () => listCopilotSessions({ ...clientOptions }).then((response) => response.data),
  });
export const ensureUseGetCopilotSessionDetailData = (
  queryClient: QueryClient,
  clientOptions: Options<GetCopilotSessionDetailData, true>,
) =>
  queryClient.ensureQueryData({
    queryKey: Common.UseGetCopilotSessionDetailKeyFn(clientOptions),
    queryFn: () => getCopilotSessionDetail({ ...clientOptions }).then((response) => response.data),
  });
export const ensureUseGetWorkflowDetailData = (
  queryClient: QueryClient,
  clientOptions: Options<GetWorkflowDetailData, true>,
) =>
  queryClient.ensureQueryData({
    queryKey: Common.UseGetWorkflowDetailKeyFn(clientOptions),
    queryFn: () => getWorkflowDetail({ ...clientOptions }).then((response) => response.data),
  });
export const ensureUseGetWorkflowAppDetailData = (
  queryClient: QueryClient,
  clientOptions: Options<GetWorkflowAppDetailData, true>,
) =>
  queryClient.ensureQueryData({
    queryKey: Common.UseGetWorkflowAppDetailKeyFn(clientOptions),
    queryFn: () => getWorkflowAppDetail({ ...clientOptions }).then((response) => response.data),
  });
export const ensureUseListWorkflowAppsData = (
  queryClient: QueryClient,
  clientOptions: Options<ListWorkflowAppsData, true> = {},
) =>
  queryClient.ensureQueryData({
    queryKey: Common.UseListWorkflowAppsKeyFn(clientOptions),
    queryFn: () => listWorkflowApps({ ...clientOptions }).then((response) => response.data),
  });
export const ensureUseGetSettingsData = (
  queryClient: QueryClient,
  clientOptions: Options<unknown, true> = {},
) =>
  queryClient.ensureQueryData({
    queryKey: Common.UseGetSettingsKeyFn(clientOptions),
    queryFn: () => getSettings({ ...clientOptions }).then((response) => response.data),
  });
export const ensureUseCheckSettingsFieldData = (
  queryClient: QueryClient,
  clientOptions: Options<CheckSettingsFieldData, true>,
) =>
  queryClient.ensureQueryData({
    queryKey: Common.UseCheckSettingsFieldKeyFn(clientOptions),
    queryFn: () => checkSettingsField({ ...clientOptions }).then((response) => response.data),
  });
export const ensureUseGetCreditRechargeData = (
  queryClient: QueryClient,
  clientOptions: Options<GetCreditRechargeData, true> = {},
) =>
  queryClient.ensureQueryData({
    queryKey: Common.UseGetCreditRechargeKeyFn(clientOptions),
    queryFn: () => getCreditRecharge({ ...clientOptions }).then((response) => response.data),
  });
export const ensureUseGetCreditUsageData = (
  queryClient: QueryClient,
  clientOptions: Options<GetCreditUsageData, true> = {},
) =>
  queryClient.ensureQueryData({
    queryKey: Common.UseGetCreditUsageKeyFn(clientOptions),
    queryFn: () => getCreditUsage({ ...clientOptions }).then((response) => response.data),
  });
export const ensureUseGetCreditBalanceData = (
  queryClient: QueryClient,
  clientOptions: Options<unknown, true> = {},
) =>
  queryClient.ensureQueryData({
    queryKey: Common.UseGetCreditBalanceKeyFn(clientOptions),
    queryFn: () => getCreditBalance({ ...clientOptions }).then((response) => response.data),
  });
export const ensureUseGetCreditUsageByResultIdData = (
  queryClient: QueryClient,
  clientOptions: Options<GetCreditUsageByResultIdData, true>,
) =>
  queryClient.ensureQueryData({
    queryKey: Common.UseGetCreditUsageByResultIdKeyFn(clientOptions),
    queryFn: () => getCreditUsageByResultId({ ...clientOptions }).then((response) => response.data),
  });
export const ensureUseGetCreditUsageByExecutionIdData = (
  queryClient: QueryClient,
  clientOptions: Options<GetCreditUsageByExecutionIdData, true>,
) =>
  queryClient.ensureQueryData({
    queryKey: Common.UseGetCreditUsageByExecutionIdKeyFn(clientOptions),
    queryFn: () =>
      getCreditUsageByExecutionId({ ...clientOptions }).then((response) => response.data),
  });
export const ensureUseGetCreditUsageByCanvasIdData = (
  queryClient: QueryClient,
  clientOptions: Options<GetCreditUsageByCanvasIdData, true>,
) =>
  queryClient.ensureQueryData({
    queryKey: Common.UseGetCreditUsageByCanvasIdKeyFn(clientOptions),
    queryFn: () => getCreditUsageByCanvasId({ ...clientOptions }).then((response) => response.data),
  });
export const ensureUseGetSubscriptionPlansData = (
  queryClient: QueryClient,
  clientOptions: Options<unknown, true> = {},
) =>
  queryClient.ensureQueryData({
    queryKey: Common.UseGetSubscriptionPlansKeyFn(clientOptions),
    queryFn: () => getSubscriptionPlans({ ...clientOptions }).then((response) => response.data),
  });
export const ensureUseGetSubscriptionUsageData = (
  queryClient: QueryClient,
  clientOptions: Options<unknown, true> = {},
) =>
  queryClient.ensureQueryData({
    queryKey: Common.UseGetSubscriptionUsageKeyFn(clientOptions),
    queryFn: () => getSubscriptionUsage({ ...clientOptions }).then((response) => response.data),
  });
export const ensureUseListModelsData = (
  queryClient: QueryClient,
  clientOptions: Options<unknown, true> = {},
) =>
  queryClient.ensureQueryData({
    queryKey: Common.UseListModelsKeyFn(clientOptions),
    queryFn: () => listModels({ ...clientOptions }).then((response) => response.data),
  });
export const ensureUseListProvidersData = (
  queryClient: QueryClient,
  clientOptions: Options<ListProvidersData, true> = {},
) =>
  queryClient.ensureQueryData({
    queryKey: Common.UseListProvidersKeyFn(clientOptions),
    queryFn: () => listProviders({ ...clientOptions }).then((response) => response.data),
  });
export const ensureUseListProviderItemsData = (
  queryClient: QueryClient,
  clientOptions: Options<ListProviderItemsData, true> = {},
) =>
  queryClient.ensureQueryData({
    queryKey: Common.UseListProviderItemsKeyFn(clientOptions),
    queryFn: () => listProviderItems({ ...clientOptions }).then((response) => response.data),
  });
export const ensureUseListProviderItemOptionsData = (
  queryClient: QueryClient,
  clientOptions: Options<ListProviderItemOptionsData, true>,
) =>
  queryClient.ensureQueryData({
    queryKey: Common.UseListProviderItemOptionsKeyFn(clientOptions),
    queryFn: () => listProviderItemOptions({ ...clientOptions }).then((response) => response.data),
  });
export const ensureUseListToolsData = (
  queryClient: QueryClient,
  clientOptions: Options<ListToolsData, true> = {},
) =>
  queryClient.ensureQueryData({
    queryKey: Common.UseListToolsKeyFn(clientOptions),
    queryFn: () => listTools({ ...clientOptions }).then((response) => response.data),
  });
export const ensureUseListToolsetInventoryData = (
  queryClient: QueryClient,
  clientOptions: Options<unknown, true> = {},
) =>
  queryClient.ensureQueryData({
    queryKey: Common.UseListToolsetInventoryKeyFn(clientOptions),
    queryFn: () => listToolsetInventory({ ...clientOptions }).then((response) => response.data),
  });
export const ensureUseListToolsetsData = (
  queryClient: QueryClient,
  clientOptions: Options<ListToolsetsData, true> = {},
) =>
  queryClient.ensureQueryData({
    queryKey: Common.UseListToolsetsKeyFn(clientOptions),
    queryFn: () => listToolsets({ ...clientOptions }).then((response) => response.data),
  });
export const ensureUseGetComposioConnectionStatusData = (
  queryClient: QueryClient,
  clientOptions: Options<GetComposioConnectionStatusData, true>,
) =>
  queryClient.ensureQueryData({
    queryKey: Common.UseGetComposioConnectionStatusKeyFn(clientOptions),
    queryFn: () =>
      getComposioConnectionStatus({ ...clientOptions }).then((response) => response.data),
  });
export const ensureUseServeStaticData = (
  queryClient: QueryClient,
  clientOptions: Options<unknown, true> = {},
) =>
  queryClient.ensureQueryData({
    queryKey: Common.UseServeStaticKeyFn(clientOptions),
    queryFn: () => serveStatic({ ...clientOptions }).then((response) => response.data),
  });<|MERGE_RESOLUTION|>--- conflicted
+++ resolved
@@ -15,11 +15,8 @@
   getCanvasTransactions,
   getCodeArtifactDetail,
   getCollabToken,
-<<<<<<< HEAD
+  getComposioConnectionStatus,
   getCopilotSessionDetail,
-=======
-  getComposioConnectionStatus,
->>>>>>> dbe4ea02
   getCreditBalance,
   getCreditRecharge,
   getCreditUsage,
@@ -78,11 +75,8 @@
   GetCanvasStateData,
   GetCanvasTransactionsData,
   GetCodeArtifactDetailData,
-<<<<<<< HEAD
+  GetComposioConnectionStatusData,
   GetCopilotSessionDetailData,
-=======
-  GetComposioConnectionStatusData,
->>>>>>> dbe4ea02
   GetCreditRechargeData,
   GetCreditUsageByCanvasIdData,
   GetCreditUsageByExecutionIdData,
