// generated with @7nohe/openapi-react-query-codegen@2.0.0-beta.3

import { type Options } from '@hey-api/client-fetch';
import { UseQueryResult } from '@tanstack/react-query';
import {
  addReferences,
  autoNameCanvas,
  batchCreateResource,
  batchUpdateDocument,
  checkSettingsField,
  checkVerification,
  convert,
  createCanvas,
  createCanvasTemplate,
  createCheckoutSession,
  createCodeArtifact,
  createDocument,
  createLabelClass,
  createLabelInstance,
  createPage,
  createPortalSession,
  createProject,
  createResource,
  createResourceWithFile,
  createShare,
  createSkillInstance,
  createSkillTrigger,
  createVerification,
  deleteCanvas,
  deleteDocument,
  deleteLabelClass,
  deleteLabelInstance,
<<<<<<< HEAD
  deletePage,
  deletePageNode,
=======
  deleteProject,
  deleteProjectItems,
>>>>>>> 79a8ff5e
  deleteReferences,
  deleteResource,
  deleteShare,
  deleteSkillInstance,
  deleteSkillTrigger,
  duplicateCanvas,
  duplicateShare,
  emailLogin,
  emailSignup,
  exportCanvas,
  getActionResult,
  getAuthConfig,
  getCanvasData,
  getCanvasDetail,
  getCodeArtifactDetail,
  getCollabToken,
  getDocumentDetail,
<<<<<<< HEAD
  getPageDetail,
  getPageVersion,
  getPageVersions,
=======
  getProjectDetail,
>>>>>>> 79a8ff5e
  getResourceDetail,
  getSettings,
  getSubscriptionPlans,
  getSubscriptionUsage,
  importCanvas,
  invokeSkill,
  listActions,
  listCanvases,
  listCanvasTemplateCategories,
  listCanvasTemplates,
  listDocuments,
  listLabelClasses,
  listLabelInstances,
  listModels,
<<<<<<< HEAD
  listPages,
=======
  listProjects,
>>>>>>> 79a8ff5e
  listResources,
  listShares,
  listSkillInstances,
  listSkills,
  listSkillTriggers,
  logout,
  multiLingualWebSearch,
  pinSkillInstance,
  publishPage,
  queryReferences,
  refreshToken,
  reindexResource,
  resendVerification,
  scrape,
  search,
  serveStatic,
  sharePage,
  streamInvokeSkill,
  unpinSkillInstance,
  updateCanvas,
  updateCanvasTemplate,
  updateCodeArtifact,
  updateDocument,
  updateLabelClass,
  updateLabelInstance,
<<<<<<< HEAD
  updatePage,
=======
  updateProject,
  updateProjectItems,
>>>>>>> 79a8ff5e
  updateResource,
  updateSettings,
  updateSkillInstance,
  updateSkillTrigger,
  upload,
} from '../requests/services.gen';
export type ListPagesDefaultResponse = Awaited<ReturnType<typeof listPages>>['data'];
export type ListPagesQueryResult<
  TData = ListPagesDefaultResponse,
  TError = unknown,
> = UseQueryResult<TData, TError>;
export const useListPagesKey = 'ListPages';
export const UseListPagesKeyFn = (
  clientOptions: Options<unknown, true> = {},
  queryKey?: Array<unknown>,
) => [useListPagesKey, ...(queryKey ?? [clientOptions])];
export type GetPageDetailDefaultResponse = Awaited<ReturnType<typeof getPageDetail>>['data'];
export type GetPageDetailQueryResult<
  TData = GetPageDetailDefaultResponse,
  TError = unknown,
> = UseQueryResult<TData, TError>;
export const useGetPageDetailKey = 'GetPageDetail';
export const UseGetPageDetailKeyFn = (
  clientOptions: Options<unknown, true>,
  queryKey?: Array<unknown>,
) => [useGetPageDetailKey, ...(queryKey ?? [clientOptions])];
export type GetPageVersionsDefaultResponse = Awaited<ReturnType<typeof getPageVersions>>['data'];
export type GetPageVersionsQueryResult<
  TData = GetPageVersionsDefaultResponse,
  TError = unknown,
> = UseQueryResult<TData, TError>;
export const useGetPageVersionsKey = 'GetPageVersions';
export const UseGetPageVersionsKeyFn = (
  clientOptions: Options<unknown, true>,
  queryKey?: Array<unknown>,
) => [useGetPageVersionsKey, ...(queryKey ?? [clientOptions])];
export type GetPageVersionDefaultResponse = Awaited<ReturnType<typeof getPageVersion>>['data'];
export type GetPageVersionQueryResult<
  TData = GetPageVersionDefaultResponse,
  TError = unknown,
> = UseQueryResult<TData, TError>;
export const useGetPageVersionKey = 'GetPageVersion';
export const UseGetPageVersionKeyFn = (
  clientOptions: Options<unknown, true>,
  queryKey?: Array<unknown>,
) => [useGetPageVersionKey, ...(queryKey ?? [clientOptions])];
export type GetAuthConfigDefaultResponse = Awaited<ReturnType<typeof getAuthConfig>>['data'];
export type GetAuthConfigQueryResult<
  TData = GetAuthConfigDefaultResponse,
  TError = unknown,
> = UseQueryResult<TData, TError>;
export const useGetAuthConfigKey = 'GetAuthConfig';
export const UseGetAuthConfigKeyFn = (
  clientOptions: Options<unknown, true> = {},
  queryKey?: Array<unknown>,
) => [useGetAuthConfigKey, ...(queryKey ?? [clientOptions])];
export type GetCollabTokenDefaultResponse = Awaited<ReturnType<typeof getCollabToken>>['data'];
export type GetCollabTokenQueryResult<
  TData = GetCollabTokenDefaultResponse,
  TError = unknown,
> = UseQueryResult<TData, TError>;
export const useGetCollabTokenKey = 'GetCollabToken';
export const UseGetCollabTokenKeyFn = (
  clientOptions: Options<unknown, true> = {},
  queryKey?: Array<unknown>,
) => [useGetCollabTokenKey, ...(queryKey ?? [clientOptions])];
export type ListCanvasesDefaultResponse = Awaited<ReturnType<typeof listCanvases>>['data'];
export type ListCanvasesQueryResult<
  TData = ListCanvasesDefaultResponse,
  TError = unknown,
> = UseQueryResult<TData, TError>;
export const useListCanvasesKey = 'ListCanvases';
export const UseListCanvasesKeyFn = (
  clientOptions: Options<unknown, true> = {},
  queryKey?: Array<unknown>,
) => [useListCanvasesKey, ...(queryKey ?? [clientOptions])];
export type GetCanvasDetailDefaultResponse = Awaited<ReturnType<typeof getCanvasDetail>>['data'];
export type GetCanvasDetailQueryResult<
  TData = GetCanvasDetailDefaultResponse,
  TError = unknown,
> = UseQueryResult<TData, TError>;
export const useGetCanvasDetailKey = 'GetCanvasDetail';
export const UseGetCanvasDetailKeyFn = (
  clientOptions: Options<unknown, true>,
  queryKey?: Array<unknown>,
) => [useGetCanvasDetailKey, ...(queryKey ?? [clientOptions])];
export type GetCanvasDataDefaultResponse = Awaited<ReturnType<typeof getCanvasData>>['data'];
export type GetCanvasDataQueryResult<
  TData = GetCanvasDataDefaultResponse,
  TError = unknown,
> = UseQueryResult<TData, TError>;
export const useGetCanvasDataKey = 'GetCanvasData';
export const UseGetCanvasDataKeyFn = (
  clientOptions: Options<unknown, true>,
  queryKey?: Array<unknown>,
) => [useGetCanvasDataKey, ...(queryKey ?? [clientOptions])];
export type ExportCanvasDefaultResponse = Awaited<ReturnType<typeof exportCanvas>>['data'];
export type ExportCanvasQueryResult<
  TData = ExportCanvasDefaultResponse,
  TError = unknown,
> = UseQueryResult<TData, TError>;
export const useExportCanvasKey = 'ExportCanvas';
export const UseExportCanvasKeyFn = (
  clientOptions: Options<unknown, true>,
  queryKey?: Array<unknown>,
) => [useExportCanvasKey, ...(queryKey ?? [clientOptions])];
export type ListCanvasTemplatesDefaultResponse = Awaited<
  ReturnType<typeof listCanvasTemplates>
>['data'];
export type ListCanvasTemplatesQueryResult<
  TData = ListCanvasTemplatesDefaultResponse,
  TError = unknown,
> = UseQueryResult<TData, TError>;
export const useListCanvasTemplatesKey = 'ListCanvasTemplates';
export const UseListCanvasTemplatesKeyFn = (
  clientOptions: Options<unknown, true> = {},
  queryKey?: Array<unknown>,
) => [useListCanvasTemplatesKey, ...(queryKey ?? [clientOptions])];
export type ListCanvasTemplateCategoriesDefaultResponse = Awaited<
  ReturnType<typeof listCanvasTemplateCategories>
>['data'];
export type ListCanvasTemplateCategoriesQueryResult<
  TData = ListCanvasTemplateCategoriesDefaultResponse,
  TError = unknown,
> = UseQueryResult<TData, TError>;
export const useListCanvasTemplateCategoriesKey = 'ListCanvasTemplateCategories';
export const UseListCanvasTemplateCategoriesKeyFn = (
  clientOptions: Options<unknown, true> = {},
  queryKey?: Array<unknown>,
) => [useListCanvasTemplateCategoriesKey, ...(queryKey ?? [clientOptions])];
export type ListResourcesDefaultResponse = Awaited<ReturnType<typeof listResources>>['data'];
export type ListResourcesQueryResult<
  TData = ListResourcesDefaultResponse,
  TError = unknown,
> = UseQueryResult<TData, TError>;
export const useListResourcesKey = 'ListResources';
export const UseListResourcesKeyFn = (
  clientOptions: Options<unknown, true> = {},
  queryKey?: Array<unknown>,
) => [useListResourcesKey, ...(queryKey ?? [clientOptions])];
export type GetResourceDetailDefaultResponse = Awaited<
  ReturnType<typeof getResourceDetail>
>['data'];
export type GetResourceDetailQueryResult<
  TData = GetResourceDetailDefaultResponse,
  TError = unknown,
> = UseQueryResult<TData, TError>;
export const useGetResourceDetailKey = 'GetResourceDetail';
export const UseGetResourceDetailKeyFn = (
  clientOptions: Options<unknown, true>,
  queryKey?: Array<unknown>,
) => [useGetResourceDetailKey, ...(queryKey ?? [clientOptions])];
export type ListDocumentsDefaultResponse = Awaited<ReturnType<typeof listDocuments>>['data'];
export type ListDocumentsQueryResult<
  TData = ListDocumentsDefaultResponse,
  TError = unknown,
> = UseQueryResult<TData, TError>;
export const useListDocumentsKey = 'ListDocuments';
export const UseListDocumentsKeyFn = (
  clientOptions: Options<unknown, true> = {},
  queryKey?: Array<unknown>,
) => [useListDocumentsKey, ...(queryKey ?? [clientOptions])];
export type GetDocumentDetailDefaultResponse = Awaited<
  ReturnType<typeof getDocumentDetail>
>['data'];
export type GetDocumentDetailQueryResult<
  TData = GetDocumentDetailDefaultResponse,
  TError = unknown,
> = UseQueryResult<TData, TError>;
export const useGetDocumentDetailKey = 'GetDocumentDetail';
export const UseGetDocumentDetailKeyFn = (
  clientOptions: Options<unknown, true>,
  queryKey?: Array<unknown>,
) => [useGetDocumentDetailKey, ...(queryKey ?? [clientOptions])];
export type ListProjectsDefaultResponse = Awaited<ReturnType<typeof listProjects>>['data'];
export type ListProjectsQueryResult<
  TData = ListProjectsDefaultResponse,
  TError = unknown,
> = UseQueryResult<TData, TError>;
export const useListProjectsKey = 'ListProjects';
export const UseListProjectsKeyFn = (
  clientOptions: Options<unknown, true> = {},
  queryKey?: Array<unknown>,
) => [useListProjectsKey, ...(queryKey ?? [clientOptions])];
export type GetProjectDetailDefaultResponse = Awaited<ReturnType<typeof getProjectDetail>>['data'];
export type GetProjectDetailQueryResult<
  TData = GetProjectDetailDefaultResponse,
  TError = unknown,
> = UseQueryResult<TData, TError>;
export const useGetProjectDetailKey = 'GetProjectDetail';
export const UseGetProjectDetailKeyFn = (
  clientOptions: Options<unknown, true>,
  queryKey?: Array<unknown>,
) => [useGetProjectDetailKey, ...(queryKey ?? [clientOptions])];
export type GetCodeArtifactDetailDefaultResponse = Awaited<
  ReturnType<typeof getCodeArtifactDetail>
>['data'];
export type GetCodeArtifactDetailQueryResult<
  TData = GetCodeArtifactDetailDefaultResponse,
  TError = unknown,
> = UseQueryResult<TData, TError>;
export const useGetCodeArtifactDetailKey = 'GetCodeArtifactDetail';
export const UseGetCodeArtifactDetailKeyFn = (
  clientOptions: Options<unknown, true>,
  queryKey?: Array<unknown>,
) => [useGetCodeArtifactDetailKey, ...(queryKey ?? [clientOptions])];
export type ListSharesDefaultResponse = Awaited<ReturnType<typeof listShares>>['data'];
export type ListSharesQueryResult<
  TData = ListSharesDefaultResponse,
  TError = unknown,
> = UseQueryResult<TData, TError>;
export const useListSharesKey = 'ListShares';
export const UseListSharesKeyFn = (
  clientOptions: Options<unknown, true> = {},
  queryKey?: Array<unknown>,
) => [useListSharesKey, ...(queryKey ?? [clientOptions])];
export type ListLabelClassesDefaultResponse = Awaited<ReturnType<typeof listLabelClasses>>['data'];
export type ListLabelClassesQueryResult<
  TData = ListLabelClassesDefaultResponse,
  TError = unknown,
> = UseQueryResult<TData, TError>;
export const useListLabelClassesKey = 'ListLabelClasses';
export const UseListLabelClassesKeyFn = (
  clientOptions: Options<unknown, true> = {},
  queryKey?: Array<unknown>,
) => [useListLabelClassesKey, ...(queryKey ?? [clientOptions])];
export type ListLabelInstancesDefaultResponse = Awaited<
  ReturnType<typeof listLabelInstances>
>['data'];
export type ListLabelInstancesQueryResult<
  TData = ListLabelInstancesDefaultResponse,
  TError = unknown,
> = UseQueryResult<TData, TError>;
export const useListLabelInstancesKey = 'ListLabelInstances';
export const UseListLabelInstancesKeyFn = (
  clientOptions: Options<unknown, true> = {},
  queryKey?: Array<unknown>,
) => [useListLabelInstancesKey, ...(queryKey ?? [clientOptions])];
export type ListActionsDefaultResponse = Awaited<ReturnType<typeof listActions>>['data'];
export type ListActionsQueryResult<
  TData = ListActionsDefaultResponse,
  TError = unknown,
> = UseQueryResult<TData, TError>;
export const useListActionsKey = 'ListActions';
export const UseListActionsKeyFn = (
  clientOptions: Options<unknown, true> = {},
  queryKey?: Array<unknown>,
) => [useListActionsKey, ...(queryKey ?? [clientOptions])];
export type GetActionResultDefaultResponse = Awaited<ReturnType<typeof getActionResult>>['data'];
export type GetActionResultQueryResult<
  TData = GetActionResultDefaultResponse,
  TError = unknown,
> = UseQueryResult<TData, TError>;
export const useGetActionResultKey = 'GetActionResult';
export const UseGetActionResultKeyFn = (
  clientOptions: Options<unknown, true>,
  queryKey?: Array<unknown>,
) => [useGetActionResultKey, ...(queryKey ?? [clientOptions])];
export type ListSkillsDefaultResponse = Awaited<ReturnType<typeof listSkills>>['data'];
export type ListSkillsQueryResult<
  TData = ListSkillsDefaultResponse,
  TError = unknown,
> = UseQueryResult<TData, TError>;
export const useListSkillsKey = 'ListSkills';
export const UseListSkillsKeyFn = (
  clientOptions: Options<unknown, true> = {},
  queryKey?: Array<unknown>,
) => [useListSkillsKey, ...(queryKey ?? [clientOptions])];
export type ListSkillInstancesDefaultResponse = Awaited<
  ReturnType<typeof listSkillInstances>
>['data'];
export type ListSkillInstancesQueryResult<
  TData = ListSkillInstancesDefaultResponse,
  TError = unknown,
> = UseQueryResult<TData, TError>;
export const useListSkillInstancesKey = 'ListSkillInstances';
export const UseListSkillInstancesKeyFn = (
  clientOptions: Options<unknown, true> = {},
  queryKey?: Array<unknown>,
) => [useListSkillInstancesKey, ...(queryKey ?? [clientOptions])];
export type ListSkillTriggersDefaultResponse = Awaited<
  ReturnType<typeof listSkillTriggers>
>['data'];
export type ListSkillTriggersQueryResult<
  TData = ListSkillTriggersDefaultResponse,
  TError = unknown,
> = UseQueryResult<TData, TError>;
export const useListSkillTriggersKey = 'ListSkillTriggers';
export const UseListSkillTriggersKeyFn = (
  clientOptions: Options<unknown, true> = {},
  queryKey?: Array<unknown>,
) => [useListSkillTriggersKey, ...(queryKey ?? [clientOptions])];
export type GetSettingsDefaultResponse = Awaited<ReturnType<typeof getSettings>>['data'];
export type GetSettingsQueryResult<
  TData = GetSettingsDefaultResponse,
  TError = unknown,
> = UseQueryResult<TData, TError>;
export const useGetSettingsKey = 'GetSettings';
export const UseGetSettingsKeyFn = (
  clientOptions: Options<unknown, true> = {},
  queryKey?: Array<unknown>,
) => [useGetSettingsKey, ...(queryKey ?? [clientOptions])];
export type CheckSettingsFieldDefaultResponse = Awaited<
  ReturnType<typeof checkSettingsField>
>['data'];
export type CheckSettingsFieldQueryResult<
  TData = CheckSettingsFieldDefaultResponse,
  TError = unknown,
> = UseQueryResult<TData, TError>;
export const useCheckSettingsFieldKey = 'CheckSettingsField';
export const UseCheckSettingsFieldKeyFn = (
  clientOptions: Options<unknown, true>,
  queryKey?: Array<unknown>,
) => [useCheckSettingsFieldKey, ...(queryKey ?? [clientOptions])];
export type GetSubscriptionPlansDefaultResponse = Awaited<
  ReturnType<typeof getSubscriptionPlans>
>['data'];
export type GetSubscriptionPlansQueryResult<
  TData = GetSubscriptionPlansDefaultResponse,
  TError = unknown,
> = UseQueryResult<TData, TError>;
export const useGetSubscriptionPlansKey = 'GetSubscriptionPlans';
export const UseGetSubscriptionPlansKeyFn = (
  clientOptions: Options<unknown, true> = {},
  queryKey?: Array<unknown>,
) => [useGetSubscriptionPlansKey, ...(queryKey ?? [clientOptions])];
export type GetSubscriptionUsageDefaultResponse = Awaited<
  ReturnType<typeof getSubscriptionUsage>
>['data'];
export type GetSubscriptionUsageQueryResult<
  TData = GetSubscriptionUsageDefaultResponse,
  TError = unknown,
> = UseQueryResult<TData, TError>;
export const useGetSubscriptionUsageKey = 'GetSubscriptionUsage';
export const UseGetSubscriptionUsageKeyFn = (
  clientOptions: Options<unknown, true> = {},
  queryKey?: Array<unknown>,
) => [useGetSubscriptionUsageKey, ...(queryKey ?? [clientOptions])];
export type ListModelsDefaultResponse = Awaited<ReturnType<typeof listModels>>['data'];
export type ListModelsQueryResult<
  TData = ListModelsDefaultResponse,
  TError = unknown,
> = UseQueryResult<TData, TError>;
export const useListModelsKey = 'ListModels';
export const UseListModelsKeyFn = (
  clientOptions: Options<unknown, true> = {},
  queryKey?: Array<unknown>,
) => [useListModelsKey, ...(queryKey ?? [clientOptions])];
export type ServeStaticDefaultResponse = Awaited<ReturnType<typeof serveStatic>>['data'];
export type ServeStaticQueryResult<
  TData = ServeStaticDefaultResponse,
  TError = unknown,
> = UseQueryResult<TData, TError>;
export const useServeStaticKey = 'ServeStatic';
export const UseServeStaticKeyFn = (
  clientOptions: Options<unknown, true> = {},
  queryKey?: Array<unknown>,
) => [useServeStaticKey, ...(queryKey ?? [clientOptions])];
export type CreatePageMutationResult = Awaited<ReturnType<typeof createPage>>;
export const useCreatePageKey = 'CreatePage';
export const UseCreatePageKeyFn = (mutationKey?: Array<unknown>) => [
  useCreatePageKey,
  ...(mutationKey ?? []),
];
export type PublishPageMutationResult = Awaited<ReturnType<typeof publishPage>>;
export const usePublishPageKey = 'PublishPage';
export const UsePublishPageKeyFn = (mutationKey?: Array<unknown>) => [
  usePublishPageKey,
  ...(mutationKey ?? []),
];
export type SharePageMutationResult = Awaited<ReturnType<typeof sharePage>>;
export const useSharePageKey = 'SharePage';
export const UseSharePageKeyFn = (mutationKey?: Array<unknown>) => [
  useSharePageKey,
  ...(mutationKey ?? []),
];
export type RefreshTokenMutationResult = Awaited<ReturnType<typeof refreshToken>>;
export const useRefreshTokenKey = 'RefreshToken';
export const UseRefreshTokenKeyFn = (mutationKey?: Array<unknown>) => [
  useRefreshTokenKey,
  ...(mutationKey ?? []),
];
export type EmailSignupMutationResult = Awaited<ReturnType<typeof emailSignup>>;
export const useEmailSignupKey = 'EmailSignup';
export const UseEmailSignupKeyFn = (mutationKey?: Array<unknown>) => [
  useEmailSignupKey,
  ...(mutationKey ?? []),
];
export type EmailLoginMutationResult = Awaited<ReturnType<typeof emailLogin>>;
export const useEmailLoginKey = 'EmailLogin';
export const UseEmailLoginKeyFn = (mutationKey?: Array<unknown>) => [
  useEmailLoginKey,
  ...(mutationKey ?? []),
];
export type CreateVerificationMutationResult = Awaited<ReturnType<typeof createVerification>>;
export const useCreateVerificationKey = 'CreateVerification';
export const UseCreateVerificationKeyFn = (mutationKey?: Array<unknown>) => [
  useCreateVerificationKey,
  ...(mutationKey ?? []),
];
export type ResendVerificationMutationResult = Awaited<ReturnType<typeof resendVerification>>;
export const useResendVerificationKey = 'ResendVerification';
export const UseResendVerificationKeyFn = (mutationKey?: Array<unknown>) => [
  useResendVerificationKey,
  ...(mutationKey ?? []),
];
export type CheckVerificationMutationResult = Awaited<ReturnType<typeof checkVerification>>;
export const useCheckVerificationKey = 'CheckVerification';
export const UseCheckVerificationKeyFn = (mutationKey?: Array<unknown>) => [
  useCheckVerificationKey,
  ...(mutationKey ?? []),
];
export type LogoutMutationResult = Awaited<ReturnType<typeof logout>>;
export const useLogoutKey = 'Logout';
export const UseLogoutKeyFn = (mutationKey?: Array<unknown>) => [
  useLogoutKey,
  ...(mutationKey ?? []),
];
export type ImportCanvasMutationResult = Awaited<ReturnType<typeof importCanvas>>;
export const useImportCanvasKey = 'ImportCanvas';
export const UseImportCanvasKeyFn = (mutationKey?: Array<unknown>) => [
  useImportCanvasKey,
  ...(mutationKey ?? []),
];
export type CreateCanvasMutationResult = Awaited<ReturnType<typeof createCanvas>>;
export const useCreateCanvasKey = 'CreateCanvas';
export const UseCreateCanvasKeyFn = (mutationKey?: Array<unknown>) => [
  useCreateCanvasKey,
  ...(mutationKey ?? []),
];
export type DuplicateCanvasMutationResult = Awaited<ReturnType<typeof duplicateCanvas>>;
export const useDuplicateCanvasKey = 'DuplicateCanvas';
export const UseDuplicateCanvasKeyFn = (mutationKey?: Array<unknown>) => [
  useDuplicateCanvasKey,
  ...(mutationKey ?? []),
];
export type UpdateCanvasMutationResult = Awaited<ReturnType<typeof updateCanvas>>;
export const useUpdateCanvasKey = 'UpdateCanvas';
export const UseUpdateCanvasKeyFn = (mutationKey?: Array<unknown>) => [
  useUpdateCanvasKey,
  ...(mutationKey ?? []),
];
export type DeleteCanvasMutationResult = Awaited<ReturnType<typeof deleteCanvas>>;
export const useDeleteCanvasKey = 'DeleteCanvas';
export const UseDeleteCanvasKeyFn = (mutationKey?: Array<unknown>) => [
  useDeleteCanvasKey,
  ...(mutationKey ?? []),
];
export type AutoNameCanvasMutationResult = Awaited<ReturnType<typeof autoNameCanvas>>;
export const useAutoNameCanvasKey = 'AutoNameCanvas';
export const UseAutoNameCanvasKeyFn = (mutationKey?: Array<unknown>) => [
  useAutoNameCanvasKey,
  ...(mutationKey ?? []),
];
export type CreateCanvasTemplateMutationResult = Awaited<ReturnType<typeof createCanvasTemplate>>;
export const useCreateCanvasTemplateKey = 'CreateCanvasTemplate';
export const UseCreateCanvasTemplateKeyFn = (mutationKey?: Array<unknown>) => [
  useCreateCanvasTemplateKey,
  ...(mutationKey ?? []),
];
export type UpdateCanvasTemplateMutationResult = Awaited<ReturnType<typeof updateCanvasTemplate>>;
export const useUpdateCanvasTemplateKey = 'UpdateCanvasTemplate';
export const UseUpdateCanvasTemplateKeyFn = (mutationKey?: Array<unknown>) => [
  useUpdateCanvasTemplateKey,
  ...(mutationKey ?? []),
];
export type UpdateResourceMutationResult = Awaited<ReturnType<typeof updateResource>>;
export const useUpdateResourceKey = 'UpdateResource';
export const UseUpdateResourceKeyFn = (mutationKey?: Array<unknown>) => [
  useUpdateResourceKey,
  ...(mutationKey ?? []),
];
export type CreateResourceMutationResult = Awaited<ReturnType<typeof createResource>>;
export const useCreateResourceKey = 'CreateResource';
export const UseCreateResourceKeyFn = (mutationKey?: Array<unknown>) => [
  useCreateResourceKey,
  ...(mutationKey ?? []),
];
export type CreateResourceWithFileMutationResult = Awaited<
  ReturnType<typeof createResourceWithFile>
>;
export const useCreateResourceWithFileKey = 'CreateResourceWithFile';
export const UseCreateResourceWithFileKeyFn = (mutationKey?: Array<unknown>) => [
  useCreateResourceWithFileKey,
  ...(mutationKey ?? []),
];
export type BatchCreateResourceMutationResult = Awaited<ReturnType<typeof batchCreateResource>>;
export const useBatchCreateResourceKey = 'BatchCreateResource';
export const UseBatchCreateResourceKeyFn = (mutationKey?: Array<unknown>) => [
  useBatchCreateResourceKey,
  ...(mutationKey ?? []),
];
export type ReindexResourceMutationResult = Awaited<ReturnType<typeof reindexResource>>;
export const useReindexResourceKey = 'ReindexResource';
export const UseReindexResourceKeyFn = (mutationKey?: Array<unknown>) => [
  useReindexResourceKey,
  ...(mutationKey ?? []),
];
export type DeleteResourceMutationResult = Awaited<ReturnType<typeof deleteResource>>;
export const useDeleteResourceKey = 'DeleteResource';
export const UseDeleteResourceKeyFn = (mutationKey?: Array<unknown>) => [
  useDeleteResourceKey,
  ...(mutationKey ?? []),
];
export type UpdateDocumentMutationResult = Awaited<ReturnType<typeof updateDocument>>;
export const useUpdateDocumentKey = 'UpdateDocument';
export const UseUpdateDocumentKeyFn = (mutationKey?: Array<unknown>) => [
  useUpdateDocumentKey,
  ...(mutationKey ?? []),
];
export type CreateDocumentMutationResult = Awaited<ReturnType<typeof createDocument>>;
export const useCreateDocumentKey = 'CreateDocument';
export const UseCreateDocumentKeyFn = (mutationKey?: Array<unknown>) => [
  useCreateDocumentKey,
  ...(mutationKey ?? []),
];
export type DeleteDocumentMutationResult = Awaited<ReturnType<typeof deleteDocument>>;
export const useDeleteDocumentKey = 'DeleteDocument';
export const UseDeleteDocumentKeyFn = (mutationKey?: Array<unknown>) => [
  useDeleteDocumentKey,
  ...(mutationKey ?? []),
];
export type BatchUpdateDocumentMutationResult = Awaited<ReturnType<typeof batchUpdateDocument>>;
export const useBatchUpdateDocumentKey = 'BatchUpdateDocument';
export const UseBatchUpdateDocumentKeyFn = (mutationKey?: Array<unknown>) => [
  useBatchUpdateDocumentKey,
  ...(mutationKey ?? []),
];
export type QueryReferencesMutationResult = Awaited<ReturnType<typeof queryReferences>>;
export const useQueryReferencesKey = 'QueryReferences';
export const UseQueryReferencesKeyFn = (mutationKey?: Array<unknown>) => [
  useQueryReferencesKey,
  ...(mutationKey ?? []),
];
export type AddReferencesMutationResult = Awaited<ReturnType<typeof addReferences>>;
export const useAddReferencesKey = 'AddReferences';
export const UseAddReferencesKeyFn = (mutationKey?: Array<unknown>) => [
  useAddReferencesKey,
  ...(mutationKey ?? []),
];
export type DeleteReferencesMutationResult = Awaited<ReturnType<typeof deleteReferences>>;
export const useDeleteReferencesKey = 'DeleteReferences';
export const UseDeleteReferencesKeyFn = (mutationKey?: Array<unknown>) => [
  useDeleteReferencesKey,
  ...(mutationKey ?? []),
];
export type CreateProjectMutationResult = Awaited<ReturnType<typeof createProject>>;
export const useCreateProjectKey = 'CreateProject';
export const UseCreateProjectKeyFn = (mutationKey?: Array<unknown>) => [
  useCreateProjectKey,
  ...(mutationKey ?? []),
];
export type UpdateProjectMutationResult = Awaited<ReturnType<typeof updateProject>>;
export const useUpdateProjectKey = 'UpdateProject';
export const UseUpdateProjectKeyFn = (mutationKey?: Array<unknown>) => [
  useUpdateProjectKey,
  ...(mutationKey ?? []),
];
export type UpdateProjectItemsMutationResult = Awaited<ReturnType<typeof updateProjectItems>>;
export const useUpdateProjectItemsKey = 'UpdateProjectItems';
export const UseUpdateProjectItemsKeyFn = (mutationKey?: Array<unknown>) => [
  useUpdateProjectItemsKey,
  ...(mutationKey ?? []),
];
export type DeleteProjectMutationResult = Awaited<ReturnType<typeof deleteProject>>;
export const useDeleteProjectKey = 'DeleteProject';
export const UseDeleteProjectKeyFn = (mutationKey?: Array<unknown>) => [
  useDeleteProjectKey,
  ...(mutationKey ?? []),
];
export type DeleteProjectItemsMutationResult = Awaited<ReturnType<typeof deleteProjectItems>>;
export const useDeleteProjectItemsKey = 'DeleteProjectItems';
export const UseDeleteProjectItemsKeyFn = (mutationKey?: Array<unknown>) => [
  useDeleteProjectItemsKey,
  ...(mutationKey ?? []),
];
export type CreateCodeArtifactMutationResult = Awaited<ReturnType<typeof createCodeArtifact>>;
export const useCreateCodeArtifactKey = 'CreateCodeArtifact';
export const UseCreateCodeArtifactKeyFn = (mutationKey?: Array<unknown>) => [
  useCreateCodeArtifactKey,
  ...(mutationKey ?? []),
];
export type UpdateCodeArtifactMutationResult = Awaited<ReturnType<typeof updateCodeArtifact>>;
export const useUpdateCodeArtifactKey = 'UpdateCodeArtifact';
export const UseUpdateCodeArtifactKeyFn = (mutationKey?: Array<unknown>) => [
  useUpdateCodeArtifactKey,
  ...(mutationKey ?? []),
];
export type CreateShareMutationResult = Awaited<ReturnType<typeof createShare>>;
export const useCreateShareKey = 'CreateShare';
export const UseCreateShareKeyFn = (mutationKey?: Array<unknown>) => [
  useCreateShareKey,
  ...(mutationKey ?? []),
];
export type DeleteShareMutationResult = Awaited<ReturnType<typeof deleteShare>>;
export const useDeleteShareKey = 'DeleteShare';
export const UseDeleteShareKeyFn = (mutationKey?: Array<unknown>) => [
  useDeleteShareKey,
  ...(mutationKey ?? []),
];
export type DuplicateShareMutationResult = Awaited<ReturnType<typeof duplicateShare>>;
export const useDuplicateShareKey = 'DuplicateShare';
export const UseDuplicateShareKeyFn = (mutationKey?: Array<unknown>) => [
  useDuplicateShareKey,
  ...(mutationKey ?? []),
];
export type CreateLabelClassMutationResult = Awaited<ReturnType<typeof createLabelClass>>;
export const useCreateLabelClassKey = 'CreateLabelClass';
export const UseCreateLabelClassKeyFn = (mutationKey?: Array<unknown>) => [
  useCreateLabelClassKey,
  ...(mutationKey ?? []),
];
export type UpdateLabelClassMutationResult = Awaited<ReturnType<typeof updateLabelClass>>;
export const useUpdateLabelClassKey = 'UpdateLabelClass';
export const UseUpdateLabelClassKeyFn = (mutationKey?: Array<unknown>) => [
  useUpdateLabelClassKey,
  ...(mutationKey ?? []),
];
export type DeleteLabelClassMutationResult = Awaited<ReturnType<typeof deleteLabelClass>>;
export const useDeleteLabelClassKey = 'DeleteLabelClass';
export const UseDeleteLabelClassKeyFn = (mutationKey?: Array<unknown>) => [
  useDeleteLabelClassKey,
  ...(mutationKey ?? []),
];
export type CreateLabelInstanceMutationResult = Awaited<ReturnType<typeof createLabelInstance>>;
export const useCreateLabelInstanceKey = 'CreateLabelInstance';
export const UseCreateLabelInstanceKeyFn = (mutationKey?: Array<unknown>) => [
  useCreateLabelInstanceKey,
  ...(mutationKey ?? []),
];
export type UpdateLabelInstanceMutationResult = Awaited<ReturnType<typeof updateLabelInstance>>;
export const useUpdateLabelInstanceKey = 'UpdateLabelInstance';
export const UseUpdateLabelInstanceKeyFn = (mutationKey?: Array<unknown>) => [
  useUpdateLabelInstanceKey,
  ...(mutationKey ?? []),
];
export type DeleteLabelInstanceMutationResult = Awaited<ReturnType<typeof deleteLabelInstance>>;
export const useDeleteLabelInstanceKey = 'DeleteLabelInstance';
export const UseDeleteLabelInstanceKeyFn = (mutationKey?: Array<unknown>) => [
  useDeleteLabelInstanceKey,
  ...(mutationKey ?? []),
];
export type InvokeSkillMutationResult = Awaited<ReturnType<typeof invokeSkill>>;
export const useInvokeSkillKey = 'InvokeSkill';
export const UseInvokeSkillKeyFn = (mutationKey?: Array<unknown>) => [
  useInvokeSkillKey,
  ...(mutationKey ?? []),
];
export type StreamInvokeSkillMutationResult = Awaited<ReturnType<typeof streamInvokeSkill>>;
export const useStreamInvokeSkillKey = 'StreamInvokeSkill';
export const UseStreamInvokeSkillKeyFn = (mutationKey?: Array<unknown>) => [
  useStreamInvokeSkillKey,
  ...(mutationKey ?? []),
];
export type CreateSkillInstanceMutationResult = Awaited<ReturnType<typeof createSkillInstance>>;
export const useCreateSkillInstanceKey = 'CreateSkillInstance';
export const UseCreateSkillInstanceKeyFn = (mutationKey?: Array<unknown>) => [
  useCreateSkillInstanceKey,
  ...(mutationKey ?? []),
];
export type UpdateSkillInstanceMutationResult = Awaited<ReturnType<typeof updateSkillInstance>>;
export const useUpdateSkillInstanceKey = 'UpdateSkillInstance';
export const UseUpdateSkillInstanceKeyFn = (mutationKey?: Array<unknown>) => [
  useUpdateSkillInstanceKey,
  ...(mutationKey ?? []),
];
export type PinSkillInstanceMutationResult = Awaited<ReturnType<typeof pinSkillInstance>>;
export const usePinSkillInstanceKey = 'PinSkillInstance';
export const UsePinSkillInstanceKeyFn = (mutationKey?: Array<unknown>) => [
  usePinSkillInstanceKey,
  ...(mutationKey ?? []),
];
export type UnpinSkillInstanceMutationResult = Awaited<ReturnType<typeof unpinSkillInstance>>;
export const useUnpinSkillInstanceKey = 'UnpinSkillInstance';
export const UseUnpinSkillInstanceKeyFn = (mutationKey?: Array<unknown>) => [
  useUnpinSkillInstanceKey,
  ...(mutationKey ?? []),
];
export type DeleteSkillInstanceMutationResult = Awaited<ReturnType<typeof deleteSkillInstance>>;
export const useDeleteSkillInstanceKey = 'DeleteSkillInstance';
export const UseDeleteSkillInstanceKeyFn = (mutationKey?: Array<unknown>) => [
  useDeleteSkillInstanceKey,
  ...(mutationKey ?? []),
];
export type CreateSkillTriggerMutationResult = Awaited<ReturnType<typeof createSkillTrigger>>;
export const useCreateSkillTriggerKey = 'CreateSkillTrigger';
export const UseCreateSkillTriggerKeyFn = (mutationKey?: Array<unknown>) => [
  useCreateSkillTriggerKey,
  ...(mutationKey ?? []),
];
export type UpdateSkillTriggerMutationResult = Awaited<ReturnType<typeof updateSkillTrigger>>;
export const useUpdateSkillTriggerKey = 'UpdateSkillTrigger';
export const UseUpdateSkillTriggerKeyFn = (mutationKey?: Array<unknown>) => [
  useUpdateSkillTriggerKey,
  ...(mutationKey ?? []),
];
export type DeleteSkillTriggerMutationResult = Awaited<ReturnType<typeof deleteSkillTrigger>>;
export const useDeleteSkillTriggerKey = 'DeleteSkillTrigger';
export const UseDeleteSkillTriggerKeyFn = (mutationKey?: Array<unknown>) => [
  useDeleteSkillTriggerKey,
  ...(mutationKey ?? []),
];
export type CreateCheckoutSessionMutationResult = Awaited<ReturnType<typeof createCheckoutSession>>;
export const useCreateCheckoutSessionKey = 'CreateCheckoutSession';
export const UseCreateCheckoutSessionKeyFn = (mutationKey?: Array<unknown>) => [
  useCreateCheckoutSessionKey,
  ...(mutationKey ?? []),
];
export type CreatePortalSessionMutationResult = Awaited<ReturnType<typeof createPortalSession>>;
export const useCreatePortalSessionKey = 'CreatePortalSession';
export const UseCreatePortalSessionKeyFn = (mutationKey?: Array<unknown>) => [
  useCreatePortalSessionKey,
  ...(mutationKey ?? []),
];
export type SearchMutationResult = Awaited<ReturnType<typeof search>>;
export const useSearchKey = 'Search';
export const UseSearchKeyFn = (mutationKey?: Array<unknown>) => [
  useSearchKey,
  ...(mutationKey ?? []),
];
export type MultiLingualWebSearchMutationResult = Awaited<ReturnType<typeof multiLingualWebSearch>>;
export const useMultiLingualWebSearchKey = 'MultiLingualWebSearch';
export const UseMultiLingualWebSearchKeyFn = (mutationKey?: Array<unknown>) => [
  useMultiLingualWebSearchKey,
  ...(mutationKey ?? []),
];
export type ScrapeMutationResult = Awaited<ReturnType<typeof scrape>>;
export const useScrapeKey = 'Scrape';
export const UseScrapeKeyFn = (mutationKey?: Array<unknown>) => [
  useScrapeKey,
  ...(mutationKey ?? []),
];
export type UploadMutationResult = Awaited<ReturnType<typeof upload>>;
export const useUploadKey = 'Upload';
export const UseUploadKeyFn = (mutationKey?: Array<unknown>) => [
  useUploadKey,
  ...(mutationKey ?? []),
];
export type ConvertMutationResult = Awaited<ReturnType<typeof convert>>;
export const useConvertKey = 'Convert';
export const UseConvertKeyFn = (mutationKey?: Array<unknown>) => [
  useConvertKey,
  ...(mutationKey ?? []),
];
export type UpdatePageMutationResult = Awaited<ReturnType<typeof updatePage>>;
export const useUpdatePageKey = 'UpdatePage';
export const UseUpdatePageKeyFn = (mutationKey?: Array<unknown>) => [
  useUpdatePageKey,
  ...(mutationKey ?? []),
];
export type UpdateSettingsMutationResult = Awaited<ReturnType<typeof updateSettings>>;
export const useUpdateSettingsKey = 'UpdateSettings';
export const UseUpdateSettingsKeyFn = (mutationKey?: Array<unknown>) => [
  useUpdateSettingsKey,
  ...(mutationKey ?? []),
];
export type DeletePageNodeMutationResult = Awaited<ReturnType<typeof deletePageNode>>;
export const useDeletePageNodeKey = 'DeletePageNode';
export const UseDeletePageNodeKeyFn = (mutationKey?: Array<unknown>) => [
  useDeletePageNodeKey,
  ...(mutationKey ?? []),
];
export type DeletePageMutationResult = Awaited<ReturnType<typeof deletePage>>;
export const useDeletePageKey = 'DeletePage';
export const UseDeletePageKeyFn = (mutationKey?: Array<unknown>) => [
  useDeletePageKey,
  ...(mutationKey ?? []),
];<|MERGE_RESOLUTION|>--- conflicted
+++ resolved
@@ -30,13 +30,10 @@
   deleteDocument,
   deleteLabelClass,
   deleteLabelInstance,
-<<<<<<< HEAD
   deletePage,
   deletePageNode,
-=======
   deleteProject,
   deleteProjectItems,
->>>>>>> 79a8ff5e
   deleteReferences,
   deleteResource,
   deleteShare,
@@ -54,13 +51,10 @@
   getCodeArtifactDetail,
   getCollabToken,
   getDocumentDetail,
-<<<<<<< HEAD
   getPageDetail,
   getPageVersion,
   getPageVersions,
-=======
   getProjectDetail,
->>>>>>> 79a8ff5e
   getResourceDetail,
   getSettings,
   getSubscriptionPlans,
@@ -75,11 +69,8 @@
   listLabelClasses,
   listLabelInstances,
   listModels,
-<<<<<<< HEAD
   listPages,
-=======
   listProjects,
->>>>>>> 79a8ff5e
   listResources,
   listShares,
   listSkillInstances,
@@ -105,12 +96,9 @@
   updateDocument,
   updateLabelClass,
   updateLabelInstance,
-<<<<<<< HEAD
   updatePage,
-=======
   updateProject,
   updateProjectItems,
->>>>>>> 79a8ff5e
   updateResource,
   updateSettings,
   updateSkillInstance,
