import { SearchDomain, SearchResult } from '@refly/openapi-schema';
import getClient from '@refly-packages/ai-workspace-common/requests/proxiedRequest';

export type DataFetcher = (queryPayload: {
  page: number;
  pageSize: number;
}) => Promise<{ success: boolean; data?: SearchResult[] }>;

export const domainToFetchData: Record<SearchDomain, DataFetcher> = {
  resource: async (queryPayload) => {
    const res = await getClient().listResources({
      query: queryPayload,
    });
    const data: SearchResult[] = (res?.data?.data || []).map((item) => ({
      id: item?.resourceId,
      title: item?.title,
      domain: 'resource',
<<<<<<< HEAD
      snippets: [
        {
          text: item?.contentPreview,
        },
      ],
=======
      contentPreview: item?.contentPreview,
>>>>>>> 9ba1e2fa
    }));
    return { success: res?.data?.success, data };
  },
  document: async (queryPayload) => {
    const res = await getClient().listDocuments({
      query: queryPayload,
    });
    const data: SearchResult[] = (res?.data?.data || []).map((item) => ({
      id: item?.docId,
      title: item?.title,
      domain: 'document',
<<<<<<< HEAD
      snippets: [
        {
          text: item?.contentPreview,
        },
      ],
=======
      contentPreview: item?.contentPreview,
>>>>>>> 9ba1e2fa
    }));
    return { success: res?.data?.success, data };
  },
  canvas: async (queryPayload) => {
    const res = await getClient().listCanvases({
      query: queryPayload,
    });
    const data: SearchResult[] = (res?.data?.data || []).map((item) => ({
      id: item?.canvasId,
      title: item?.title,
      domain: 'canvas',
    }));
    return { success: res?.data?.success, data };
  },
  skill: async (queryPayload) => {
    const res = await getClient().listSkills({
      query: queryPayload,
    });
    const data: SearchResult[] = (res?.data?.data || []).map((item) => ({
      id: item?.name,
      title: item?.displayName,
      domain: 'skill',
      metadata: {
        // configSchema: item?.configSchema,
        // description: item?.description,
        originalItem: item,
      },
    }));
    return { success: res?.data?.success, data };
  },
  tool: async (queryPayload) => {
    // const res = await getClient().listTools({
    //   query: queryPayload,
    // });
    const res = {
      data: {
        success: true,
        data: [
          {
            toolId: 'webSearch',
            displayName: 'Web Search',
          },
          {
            toolId: 'librarySearch',
            displayName: 'Library Search',
          },
          {
            toolId: 'multilingualSearch',
            displayName: 'Multilingual Search',
          },
        ],
      },
    };
    const data: SearchResult[] = (res?.data?.data || []).map((item) => ({
      id: item?.toolId,
      title: item?.displayName,
      domain: 'tool',
    }));
    return { success: res?.data?.success, data };
  },
};<|MERGE_RESOLUTION|>--- conflicted
+++ resolved
@@ -15,15 +15,12 @@
       id: item?.resourceId,
       title: item?.title,
       domain: 'resource',
-<<<<<<< HEAD
       snippets: [
         {
           text: item?.contentPreview,
         },
       ],
-=======
       contentPreview: item?.contentPreview,
->>>>>>> 9ba1e2fa
     }));
     return { success: res?.data?.success, data };
   },
@@ -35,15 +32,12 @@
       id: item?.docId,
       title: item?.title,
       domain: 'document',
-<<<<<<< HEAD
       snippets: [
         {
           text: item?.contentPreview,
         },
       ],
-=======
       contentPreview: item?.contentPreview,
->>>>>>> 9ba1e2fa
     }));
     return { success: res?.data?.success, data };
   },
