--- conflicted
+++ resolved
@@ -5,25 +5,18 @@
 import { useContextPanelStore } from '../stores/context-panel';
 import { CanvasNode } from '../components/canvas/nodes';
 import { CanvasNodeType } from '@refly/openapi-schema';
-<<<<<<< HEAD
 import { useChatHistory } from '@refly-packages/ai-workspace-common/components/canvas/launchpad/hooks/use-chat-history';
-=======
 import { useCanvasStoreShallow } from '@refly-packages/ai-workspace-common/stores/canvas';
 import { useCanvasContext } from '@refly-packages/ai-workspace-common/context/canvas';
->>>>>>> 0ad54b7c
 
 export const useDeleteNode = (node: CanvasNode, nodeType: CanvasNodeType) => {
   const { setNodes, setEdges } = useReactFlow();
   const { t } = useTranslation();
-<<<<<<< HEAD
-  const { handleItemDelete } = useChatHistory();
-
-=======
   const { removePinnedNode } = useCanvasStoreShallow((state) => ({
     removePinnedNode: state.removePinnedNode,
   }));
   const { canvasId } = useCanvasContext();
->>>>>>> 0ad54b7c
+  const { handleItemDelete } = useChatHistory();
   return useCallback(() => {
     // Delete node from canvas
     setNodes((nodes) => nodes.filter((n) => n.id !== node.id));
