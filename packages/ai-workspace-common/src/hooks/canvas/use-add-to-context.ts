import { useCallback } from 'react';
import { useTranslation } from 'react-i18next';
import { message } from 'antd';
import { useContextPanelStore } from '@refly-packages/ai-workspace-common/stores/context-panel';
import { CanvasNode } from '@refly-packages/ai-workspace-common/components/canvas/nodes';
import { CanvasNodeType } from '@refly/openapi-schema';
import { useCanvasStoreShallow } from '@refly-packages/ai-workspace-common/stores/canvas';

export const useAddToContext = () => {
  const { t } = useTranslation();
  const { showLaunchpad, setShowLaunchpad } = useCanvasStoreShallow((state) => ({
    showLaunchpad: state.showLaunchpad,
    setShowLaunchpad: state.setShowLaunchpad,
  }));

  const addSingleNodeToContext = useCallback(
    (node: CanvasNode) => {
      const contextStore = useContextPanelStore.getState();
      const selectedContextItems = contextStore.contextItems;
      const nodeType = node?.type;

      // Check if item is already in context
      const isAlreadyAdded = selectedContextItems.some((item) => item.id === node.id && !item.isPreview);

      // Get node title based on type
      let nodeTitle = '';
      if (node?.data?.metadata?.sourceType === 'documentSelection') {
        nodeTitle = (node as CanvasNode)?.data?.title ?? t('knowledgeBase.context.untitled');
      } else if (nodeType === 'skillResponse') {
        nodeTitle = (node as CanvasNode)?.data?.title ?? t('knowledgeBase.context.untitled');
      } else {
        nodeTitle = (node as CanvasNode)?.data?.title ?? t('knowledgeBase.context.untitled');
      }

      if (!showLaunchpad) {
        setShowLaunchpad(true);
      }

      if (isAlreadyAdded) {
        message.warning(
          t('knowledgeBase.context.alreadyAddedWithTitle', {
            title: nodeTitle,
            type: t(`knowledgeBase.context.nodeTypes.${nodeType}`),
          }),
        );
        return false;
      }

      // Add to context
      contextStore.addContextItem(node);
      if (nodeType === 'skillResponse') {
        handleItemAdd(node);
      }

      message.success(
        t('knowledgeBase.context.addSuccessWithTitle', {
          title: nodeTitle,
          type: t(`knowledgeBase.context.nodeTypes.${nodeType}`),
        }),
      );

<<<<<<< HEAD
    // Add to context
    contextStore.addContextItem(node);
=======
      return true;
    },
    [showLaunchpad, setShowLaunchpad, handleItemAdd, t],
  );

  const addNodesToContext = useCallback(
    (nodes: CanvasNode[]) => {
      // Filter out memo, skill, and group nodes
      // Filter out memo, skill, and group nodes
      const validNodes = nodes.filter((node) => !['skill', 'memo', 'group'].includes(node.type));

      if (!showLaunchpad) {
        setShowLaunchpad(true);
      }

      // Add each valid node to context
      const results = validNodes.map((node) => addSingleNodeToContext(node));

      return results.filter(Boolean).length; // Return number of successfully added nodes
    },
    [showLaunchpad, setShowLaunchpad, addSingleNodeToContext],
  );
>>>>>>> dedbd16a

  return {
    addToContext: addSingleNodeToContext,
    addNodesToContext,
  };
};<|MERGE_RESOLUTION|>--- conflicted
+++ resolved
@@ -1,9 +1,7 @@
 import { useCallback } from 'react';
 import { useTranslation } from 'react-i18next';
 import { message } from 'antd';
-import { useContextPanelStore } from '@refly-packages/ai-workspace-common/stores/context-panel';
-import { CanvasNode } from '@refly-packages/ai-workspace-common/components/canvas/nodes';
-import { CanvasNodeType } from '@refly/openapi-schema';
+import { IContextItem, useContextPanelStore } from '@refly-packages/ai-workspace-common/stores/context-panel';
 import { useCanvasStoreShallow } from '@refly-packages/ai-workspace-common/stores/canvas';
 
 export const useAddToContext = () => {
@@ -14,22 +12,24 @@
   }));
 
   const addSingleNodeToContext = useCallback(
-    (node: CanvasNode) => {
+    (item: IContextItem) => {
       const contextStore = useContextPanelStore.getState();
       const selectedContextItems = contextStore.contextItems;
-      const nodeType = node?.type;
+      const nodeType = item?.type;
 
       // Check if item is already in context
-      const isAlreadyAdded = selectedContextItems.some((item) => item.id === node.id && !item.isPreview);
+      const isAlreadyAdded = selectedContextItems.some(
+        (selectedItem) => selectedItem.entityId === item.entityId && !selectedItem.isPreview,
+      );
 
       // Get node title based on type
       let nodeTitle = '';
-      if (node?.data?.metadata?.sourceType === 'documentSelection') {
-        nodeTitle = (node as CanvasNode)?.data?.title ?? t('knowledgeBase.context.untitled');
+      if (item?.metadata?.sourceType === 'documentSelection') {
+        nodeTitle = item?.title ?? t('knowledgeBase.context.untitled');
       } else if (nodeType === 'skillResponse') {
-        nodeTitle = (node as CanvasNode)?.data?.title ?? t('knowledgeBase.context.untitled');
+        nodeTitle = item?.title ?? t('knowledgeBase.context.untitled');
       } else {
-        nodeTitle = (node as CanvasNode)?.data?.title ?? t('knowledgeBase.context.untitled');
+        nodeTitle = item?.title ?? t('knowledgeBase.context.untitled');
       }
 
       if (!showLaunchpad) {
@@ -47,10 +47,7 @@
       }
 
       // Add to context
-      contextStore.addContextItem(node);
-      if (nodeType === 'skillResponse') {
-        handleItemAdd(node);
-      }
+      contextStore.addContextItem(item);
 
       message.success(
         t('knowledgeBase.context.addSuccessWithTitle', {
@@ -59,20 +56,18 @@
         }),
       );
 
-<<<<<<< HEAD
-    // Add to context
-    contextStore.addContextItem(node);
-=======
+      // Add to context
+      contextStore.addContextItem(item);
+
       return true;
     },
-    [showLaunchpad, setShowLaunchpad, handleItemAdd, t],
+    [showLaunchpad, setShowLaunchpad],
   );
 
-  const addNodesToContext = useCallback(
-    (nodes: CanvasNode[]) => {
+  const addContextItems = useCallback(
+    (items: IContextItem[]) => {
       // Filter out memo, skill, and group nodes
-      // Filter out memo, skill, and group nodes
-      const validNodes = nodes.filter((node) => !['skill', 'memo', 'group'].includes(node.type));
+      const validNodes = items.filter((item) => !['skill', 'memo', 'group'].includes(item.type));
 
       if (!showLaunchpad) {
         setShowLaunchpad(true);
@@ -85,10 +80,9 @@
     },
     [showLaunchpad, setShowLaunchpad, addSingleNodeToContext],
   );
->>>>>>> dedbd16a
 
   return {
     addToContext: addSingleNodeToContext,
-    addNodesToContext,
+    addContextItems,
   };
 };