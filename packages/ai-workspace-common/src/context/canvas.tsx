import React, {
  createContext,
  useContext,
  useEffect,
  useMemo,
  useState,
  useCallback,
  useRef,
} from 'react';
import { get, set, update } from 'idb-keyval';
import { Modal, Radio } from 'antd';
import { Node, Edge, useStoreApi, InternalNode, useReactFlow } from '@xyflow/react';
import { adoptUserNodes, updateConnectionLookup } from '@xyflow/system';
import {
  CanvasEdge,
  CanvasNode,
  CanvasState,
  CanvasTransaction,
  VersionConflict,
} from '@refly/openapi-schema';
import { RawCanvasData } from '@refly-packages/ai-workspace-common/requests/types.gen';
import { useFetchShareData } from '@refly-packages/ai-workspace-common/hooks/use-fetch-share-data';
import getClient from '@refly-packages/ai-workspace-common/requests/proxiedRequest';
import {
  getCanvasDataFromState,
  mergeCanvasStates,
  CanvasConflictException,
  purgeContextItems,
  calculateCanvasStateDiff,
  getLastTransaction,
} from '@refly/canvas-common';
import { useCanvasStore, useCanvasStoreShallow } from '@refly/stores';
import { useDebouncedCallback } from 'use-debounce';
import { IContextItem } from '@refly/common-types';
import { useGetCanvasDetail } from '@refly-packages/ai-workspace-common/queries';
import { useTranslation } from 'react-i18next';
import dayjs from 'dayjs';
import { logEvent } from '@refly/telemetry-web';

// Wait time for syncCanvasData to be called
const SYNC_CANVAS_LOCAL_WAIT_TIME = 200;

// Remote sync interval
const SYNC_REMOTE_INTERVAL = 2000;

// Poll remote interval
const POLL_TX_INTERVAL = 3000;

// Max number of transactions in a state
// If the number of transactions is greater than this threshold, a new version will be created
const MAX_STATE_TX_COUNT = 100;

// Max version age (1 hour) in milliseconds
// If the last transaction is older than this threshold, a new version will be created
const MAX_VERSION_AGE = 1000 * 60 * 60;

// Max number of sync failures before showing the blocking modal
const CANVAS_SYNC_FAILURE_COUNT_THRESHOLD = 5;

interface CanvasContextType {
  canvasId: string;
  readonly: boolean;
  loading: boolean;
  shareLoading: boolean;
  syncFailureCount: number;
  shareNotFound?: boolean;
  shareData?: RawCanvasData;
  lastUpdated?: number;

  syncCanvasData: () => Promise<void>;
  undo: () => Promise<void>;
  redo: () => Promise<void>;
}

// HTTP interface to get canvas state
const getCanvasState = async (canvasId: string): Promise<CanvasState | undefined> => {
  const { data } = await getClient().getCanvasState({ query: { canvasId } });
  return data?.data;
};

// Poll canvas transactions from server
const pollCanvasTransactions = async (
  canvasId: string,
  version: string,
): Promise<CanvasTransaction[]> => {
  const { data, error } = await getClient().getCanvasTransactions({
    query: {
      canvasId,
      version,
      since: Date.now() - 5000, // 5 seconds ago
    },
  });
  if (error) {
    throw error;
  }
  return data?.data ?? [];
};

const setCanvasState = async (canvasId: string, state: CanvasState) => {
  await getClient().setCanvasState({
    body: { canvasId, state },
  });
};

const createCanvasVersion = async (canvasId: string, state: CanvasState) => {
  const { data } = await getClient().createCanvasVersion({
    body: { canvasId, state },
  });
  return data?.data;
};

const CanvasContext = createContext<CanvasContextType | null>(null);

const getInternalState = ({
  nodes,
  edges,
  nodeLookup = new Map<string, InternalNode>(),
  parentLookup = new Map(),
  connectionLookup = new Map(),
  edgeLookup = new Map(),
}: {
  nodes?: Node[];
  edges?: Edge[];
  nodeLookup?: Map<string, InternalNode>;
  parentLookup?: Map<string, any>;
  connectionLookup?: Map<string, any>;
  edgeLookup?: Map<string, any>;
} = {}) => {
<<<<<<< HEAD
  updateConnectionLookup(connectionLookup, edgeLookup, edges ?? []);
  adoptUserNodes(nodes ?? [], nodeLookup, parentLookup, {
    elevateNodesOnSelect: false,
  });
=======
  updateConnectionLookup(connectionLookup, edgeLookup, edges);
  const cleanedNodes = nodes?.filter((node) => !!node) ?? [];

  if (cleanedNodes.length > 0) {
    adoptUserNodes(cleanedNodes, nodeLookup, parentLookup, {
      elevateNodesOnSelect: false,
    });
  }
>>>>>>> 1ed20fa7

  return {
    nodes: cleanedNodes,
    edges,
  };
};

export const CanvasProvider = ({
  canvasId,
  readonly = false,
  children,
}: {
  canvasId: string;
  readonly?: boolean;
  children: React.ReactNode;
}) => {
  const { t } = useTranslation();
  const [modal, contextHolder] = Modal.useModal();
  const [lastUpdated, setLastUpdated] = useState<number>();
  const [loading, setLoading] = useState(false);

  const [syncFailureCount, setSyncFailureCount] = useState(0);
  const [syncFailureModalOpen, setSyncFailureModalOpen] = useState(false);

  useEffect(() => {
    if (syncFailureCount > CANVAS_SYNC_FAILURE_COUNT_THRESHOLD && !syncFailureModalOpen) {
      setSyncFailureModalOpen(true);
      modal.warning({
        title: t('canvas.syncFailure.title'),
        content: t('canvas.syncFailure.content'),
        centered: true,
        okText: t('canvas.syncFailure.reload'),
        cancelText: t('common.cancel'),
        onOk: () => {
          window.location.reload();
        },
        onCancel: () => {
          setSyncFailureModalOpen(false);
        },
      });
    }
  }, [syncFailureCount, syncFailureModalOpen, modal, t]);

  const isSyncingRemoteRef = useRef(false); // Lock for syncWithRemote
  const isSyncingLocalRef = useRef(false); // Lock for syncCanvasData

  const { setState, getState } = useStoreApi();
  const { setCanvasTitle, setCanvasInitialized } = useCanvasStoreShallow((state) => ({
    setCanvasTitle: state.setCanvasTitle,
    setCanvasInitialized: state.setCanvasInitialized,
  }));

  const { data: canvasDetail } = useGetCanvasDetail({ query: { canvasId } }, [], {
    enabled: !readonly && !!canvasId,
  });

  // Use the hook to fetch canvas data when in readonly mode
  const {
    data: canvasData,
    error: canvasError,
    loading: shareLoading,
  } = useFetchShareData<RawCanvasData>(readonly ? canvasId : undefined);

  // Check if it's a 404 error
  const shareNotFound = useMemo(() => {
    if (!canvasError) return false;
    return (
      canvasError.message.includes('404') ||
      canvasError.message.includes('Failed to fetch share data: 404')
    );
  }, [canvasError]);

  // Set canvas data from API response when in readonly mode
  useEffect(() => {
    if (readonly) {
      if (!canvasData) return;
      const { nodeLookup, parentLookup, connectionLookup, edgeLookup } = getState();
      const { nodes, edges } = canvasData;
      const internalState = getInternalState({
        nodes: nodes && Array.isArray(nodes) ? (nodes as unknown as Node[]) : [],
        edges: edges && Array.isArray(edges) ? (edges as unknown as Edge[]) : [],
        nodeLookup,
        parentLookup,
        connectionLookup,
        edgeLookup,
      });
      setState(internalState);
    } else {
      if (!canvasDetail?.data?.title) return;
      setCanvasTitle(canvasId, canvasDetail.data.title);
    }
  }, [readonly, canvasData, canvasDetail, canvasId]);

  const handleCreateCanvasVersion = async (canvasId: string, state: CanvasState) => {
    const result = await createCanvasVersion(canvasId, state);
    if (!result) {
      return;
    }

    const { conflict, newState } = result;

    let finalState: CanvasState | undefined;

    if (conflict) {
      const userChoice = await handleConflictResolution(canvasId, conflict);
      logEvent('canvas::conflict_version', userChoice, {
        canvasId,
        source: 'create_new_version',
        localVersion: conflict.localState.version,
        remoteVersion: conflict.remoteState.version,
      });

      if (userChoice === 'local') {
        finalState = conflict.localState;
      } else {
        finalState = conflict.remoteState;
      }
    } else if (newState) {
      finalState = newState;
    }

    return finalState;
  };

  // Sync canvas state with remote
  const syncWithRemote = async (canvasId: string) => {
    const state = await get<CanvasState>(`canvas-state:${canvasId}`);
    if (!state) {
      return;
    }

    // If the number of transactions is greater than the threshold, create a new version
    if ((state.transactions ?? []).length > MAX_STATE_TX_COUNT) {
      console.log('[syncWithRemote] create new version');
      const finalState = await handleCreateCanvasVersion(canvasId, state);
      if (finalState) {
        await set(`canvas-state:${canvasId}`, finalState);
      }
      return;
    }

    const unsyncedTransactions = state?.transactions?.filter((tx) => !tx.syncedAt);

    if (!unsyncedTransactions?.length) {
      return;
    }

    console.log('[syncWithRemote] unsynced transactions', unsyncedTransactions);

    const { error, data } = await getClient().syncCanvasState({
      body: {
        canvasId,
        version: state.version,
        transactions: unsyncedTransactions,
      },
    });

    if (!error && data?.success) {
      console.log('[syncWithRemote] synced successfully');
      setSyncFailureCount(0);
      await update<CanvasState>(`canvas-state:${canvasId}`, (state) => ({
        ...state,
        nodes: state?.nodes ?? [],
        edges: state?.edges ?? [],
        transactions: state?.transactions?.map((tx) => ({
          ...tx,
          syncedAt: tx.syncedAt ?? Date.now(),
        })),
      }));
    } else {
      setSyncFailureCount((count) => count + 1);
    }
  };

  // Set up sync job that runs every 2 seconds
  useEffect(() => {
    if (!canvasId || readonly) return;

    const intervalId = setInterval(async () => {
      // Prevent multiple instances from running simultaneously
      if (isSyncingRemoteRef.current) return;

      const { canvasInitialized } = useCanvasStore.getState();
      if (!canvasInitialized[canvasId]) {
        return;
      }

      isSyncingRemoteRef.current = true;
      try {
        await syncWithRemote(canvasId);
      } catch (error) {
        console.error('Canvas sync failed:', error);
      } finally {
        isSyncingRemoteRef.current = false;
      }
    }, SYNC_REMOTE_INTERVAL);

    return () => {
      clearInterval(intervalId);
    };
  }, [canvasId]);

  const { getNodes, getEdges } = useReactFlow();

  // Sync canvas data to local state
  const syncCanvasData = useDebouncedCallback(async () => {
    // Prevent multiple concurrent sync operations
    if (isSyncingLocalRef.current) {
      return;
    }

    const { canvasInitialized } = useCanvasStore.getState();
    if (!canvasInitialized[canvasId]) {
      return;
    }

    isSyncingLocalRef.current = true;

    try {
      const nodes = getNodes() as CanvasNode[];
      const edges = getEdges() as CanvasEdge[];

      // Purge context items from nodes
      const purgedNodes: CanvasNode[] = nodes.map((node) => ({
        ...node,
        data: {
          ...node.data,
          metadata: {
            ...node.data?.metadata,
            contextItems: purgeContextItems(node.data?.metadata?.contextItems as IContextItem[]),
          },
        },
      }));

      const currentState = await get(`canvas-state:${canvasId}`);
      const currentStateData = getCanvasDataFromState(currentState);

      const diff = calculateCanvasStateDiff(currentStateData, {
        nodes: purgedNodes,
        edges,
      });

      if (diff) {
        console.log('currentStateData', currentStateData);
        console.log('dynamic data', {
          nodes: purgedNodes,
          edges,
        });
        console.log('diff', diff);

        await update<CanvasState>(`canvas-state:${canvasId}`, (state) => ({
          ...state,
          nodes: state?.nodes ?? [],
          edges: state?.edges ?? [],
          transactions: [...(state?.transactions?.filter((tx) => !tx.revoked) ?? []), diff],
        }));
      }
    } finally {
      isSyncingLocalRef.current = false;
    }
  }, SYNC_CANVAS_LOCAL_WAIT_TIME);

  // Function to update canvas data from state
  const updateCanvasDataFromState = useCallback(
    (state: CanvasState) => {
      const { nodeLookup, parentLookup, connectionLookup, edgeLookup } = getState();
      const { nodes, edges } = getCanvasDataFromState(state);

      const internalState = getInternalState({
        nodes: nodes && Array.isArray(nodes) ? (nodes as unknown as Node[]) : [],
        edges: edges && Array.isArray(edges) ? (edges as unknown as Edge[]) : [],
        nodeLookup,
        parentLookup,
        connectionLookup,
        edgeLookup,
      });
      setState(internalState);
      setLastUpdated(Date.now());
    },
    [getState, setState],
  );

  const handleConflictResolution = useCallback(
    (canvasId: string, conflict: VersionConflict): Promise<'local' | 'remote'> => {
      const { localState, remoteState } = conflict;

      const localModifiedTs = getLastTransaction(localState)?.createdAt ?? localState.updatedAt;
      const remoteModifiedTs = getLastTransaction(remoteState)?.createdAt ?? remoteState.updatedAt;

      const localModified = localModifiedTs
        ? dayjs(localModifiedTs).format('YYYY-MM-DD HH:mm:ss')
        : t('common.unknown');
      const remoteModified = remoteModifiedTs
        ? dayjs(remoteModifiedTs).format('YYYY-MM-DD HH:mm:ss')
        : t('common.unknown');

      return new Promise((resolve) => {
        let selected: 'local' | 'remote' = 'local';
        modal.confirm({
          title: t('canvas.conflict.title'),
          centered: true,
          content: (
            <div>
              <p className="mb-2">{t('canvas.conflict.content')}</p>
              <Radio.Group
                options={[
                  {
                    label: t('canvas.conflict.local', { time: localModified }),
                    value: 'local',
                  },
                  {
                    label: t('canvas.conflict.remote', { time: remoteModified }),
                    value: 'remote',
                  },
                ]}
                defaultValue="local"
                onChange={(e) => {
                  selected = e.target.value;
                }}
              />
            </div>
          ),
          okText: t('common.confirm'),
          cancelText: t('common.cancel'),
          onOk: async () => {
            if (selected === 'local') {
              await setCanvasState(canvasId, localState);
            }
            resolve(selected);
          },
          onCancel: () => {
            resolve('remote'); // Default to remote if cancelled
          },
        });
      });
    },
    [],
  );

  const initialFetchCanvasState = useDebouncedCallback(async (canvasId: string) => {
    const localState = await get<CanvasState>(`canvas-state:${canvasId}`);
    console.log('localState', localState);

    // Only set loading when local state is not found
    let needLoading = false;
    if (!localState) {
      needLoading = true;
      setLoading(true);
    }

    const remoteState = await getCanvasState(canvasId);
    if (!remoteState) {
      return;
    }
    console.log('remoteState', remoteState);

    let finalState: CanvasState;
    if (!localState) {
      finalState = remoteState;
    } else {
      try {
        finalState = mergeCanvasStates(localState, remoteState);
      } catch (error) {
        if (error instanceof CanvasConflictException) {
          // Show conflict modal to user
          console.log('show conflict modal');
          const userChoice = await handleConflictResolution(canvasId, {
            localState,
            remoteState,
          });
          logEvent('canvas::conflict_version', userChoice, {
            canvasId,
            source: 'initial_fetch',
            localVersion: localState.version,
            remoteVersion: remoteState.version,
          });

          if (userChoice === 'local') {
            // Use local state, and set it to remote
            finalState = localState;
          } else {
            // Use remote state, and overwrite local state
            finalState = remoteState;
          }
        } else {
          console.error('Failed to merge canvas states:', error);
          finalState = remoteState;
        }
      }
    }

    const lastTransaction = getLastTransaction(finalState);
    if (
      (finalState.transactions ?? []).length > MAX_STATE_TX_COUNT ||
      (lastTransaction?.createdAt ?? 0) < Date.now() - MAX_VERSION_AGE
    ) {
      const newState = await handleCreateCanvasVersion(canvasId, finalState);
      if (newState) {
        finalState = newState;
      }
    }

    updateCanvasDataFromState(finalState);

    await set(`canvas-state:${canvasId}`, finalState);

    if (needLoading) {
      setLoading(false);
    }

    setCanvasInitialized(canvasId, true);
  }, 10);

  const undo = useCallback(async () => {
    const currentState = await get(`canvas-state:${canvasId}`);
    const transactions = currentState?.transactions;
    if (Array.isArray(transactions) && transactions.length > 0) {
      // Find the last transaction where revoked is false
      for (let i = transactions.length - 1; i >= 0; i--) {
        if (!transactions[i]?.revoked) {
          transactions[i].revoked = true;
          transactions[i].syncedAt = undefined;
          await set(`canvas-state:${canvasId}`, currentState);
          updateCanvasDataFromState(currentState);
          break;
        }
      }
    }
  }, [canvasId, updateCanvasDataFromState]);

  const redo = useCallback(async () => {
    const currentState = await get(`canvas-state:${canvasId}`);
    const transactions = currentState?.transactions;
    if (Array.isArray(transactions) && transactions.length > 0) {
      // Find the first transaction where revoked is true
      for (let i = 0; i < transactions.length; i++) {
        if (transactions[i]?.revoked) {
          transactions[i].revoked = false;
          transactions[i].syncedAt = undefined;
          await set(`canvas-state:${canvasId}`, currentState);
          updateCanvasDataFromState(currentState);
          break;
        }
      }
    }
  }, [canvasId, updateCanvasDataFromState]);

  // Poll server transactions and merge to local state
  useEffect(() => {
    if (readonly || !canvasId) return;

    let polling = true;
    let intervalId: NodeJS.Timeout | null = null;

    const poll = async () => {
      if (!polling) return;
      try {
        // Get local CanvasState
        const localState = await get<CanvasState>(`canvas-state:${canvasId}`);
        if (!localState) {
          // If local state is not found, skip this poll
          return;
        }

        const { canvasInitialized } = useCanvasStore.getState();
        if (!canvasInitialized[canvasId]) {
          return;
        }

        const version = localState?.version ?? '';
        const localTxIds = new Set(localState?.transactions?.map((tx) => tx.txId) ?? []);

        // Pull new transactions from server
        const remoteTxs = await pollCanvasTransactions(canvasId, version);
        setSyncFailureCount(0);

        // Filter out transactions that already exist locally
        const newTxs = remoteTxs?.filter((tx) => !localTxIds.has(tx.txId)) ?? [];
        if (newTxs.length > 0) {
          // Merge transactions to local state
          const updatedState = {
            ...localState,
            transactions: [...(localState.transactions ?? []), ...newTxs],
          };
          updatedState.transactions.sort((a, b) => a.createdAt - b.createdAt);
          await set(`canvas-state:${canvasId}`, updatedState);
          updateCanvasDataFromState(updatedState);
        }
      } catch (err) {
        console.error('[pollCanvasTransactions] failed:', err);
        setSyncFailureCount((count) => count + 1);
      }
    };

    intervalId = setInterval(poll, POLL_TX_INTERVAL);

    return () => {
      polling = false;
      if (intervalId) clearInterval(intervalId);
    };
  }, [canvasId, readonly, updateCanvasDataFromState]);

  // Cleanup on unmount
  useEffect(() => {
    if (readonly) return;

    setSyncFailureCount(0);
    initialFetchCanvasState(canvasId);

    return () => {
      syncCanvasData.flush();

      // Clear canvas data
      setState({ nodes: [], edges: [] });
      setLoading(false);
      setCanvasInitialized(canvasId, false);
    };
  }, [canvasId, readonly, initialFetchCanvasState, syncCanvasData]);

  return (
    <CanvasContext.Provider
      value={{
        loading,
        canvasId,
        readonly,
        shareLoading,
        shareNotFound,
        syncFailureCount,
        shareData: canvasData ?? undefined,
        lastUpdated,
        syncCanvasData: async () => {
          await syncCanvasData();
        },
        undo,
        redo,
      }}
    >
      {contextHolder}
      {children}
    </CanvasContext.Provider>
  );
};

export const useCanvasContext = () => {
  const context = useContext(CanvasContext);
  if (!context) {
    throw new Error('useCanvasContext must be used within a CanvasProvider');
  }
  return context;
};<|MERGE_RESOLUTION|>--- conflicted
+++ resolved
@@ -126,13 +126,7 @@
   connectionLookup?: Map<string, any>;
   edgeLookup?: Map<string, any>;
 } = {}) => {
-<<<<<<< HEAD
   updateConnectionLookup(connectionLookup, edgeLookup, edges ?? []);
-  adoptUserNodes(nodes ?? [], nodeLookup, parentLookup, {
-    elevateNodesOnSelect: false,
-  });
-=======
-  updateConnectionLookup(connectionLookup, edgeLookup, edges);
   const cleanedNodes = nodes?.filter((node) => !!node) ?? [];
 
   if (cleanedNodes.length > 0) {
@@ -140,7 +134,6 @@
       elevateNodesOnSelect: false,
     });
   }
->>>>>>> 1ed20fa7
 
   return {
     nodes: cleanedNodes,
