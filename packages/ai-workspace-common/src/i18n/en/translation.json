{
  "language": "English",
  "productName": "Refly",
  "common": {
    "confirm": "Confirm",
    "cancel": "Cancel",
    "delete": "Delete",
    "edit": "Edit",
    "save": "Save",
    "add": "Add",
    "remove": "Remove",
    "loading": "Loading...",
    "loadMore": "Load More",
    "more": "More",
    "putErr": "Failed to perform operation. Please try again!",
    "putSuccess": "Operation Successful",
    "deleteConfirmMessage": "Are you sure you want to delete?",
    "multiSelect": "Multi-select",
    "input": "Input",
    "context": "Context",
    "templateConfig": "Template Config",
    "required": "This item is required",
    "empty": "No content",
    "selectContext": "Select Context",
    "emptyInput": "Content is empty, please fill in or select content",
    "retry": "Retry",
    "reset": "Reset",
    "apply": "Apply",
    "collapse": "Collapse",
    "open": "Open",
    "close": "Close",
    "canvas": "Canvas",
    "resource": "Resource",
    "thread": "Thread",
    "meta": "Meta",
    "project": "Project",
    "copy": {
      "title": "Copy",
      "success": "Content has been copied to the clipboard!",
      "failed": "Copy failed, please try again!"
    },
    "login": "Login",
    "share": "Share"
  },
  "systemMaintenanceShutdown": {
    "title": "Dear Valued Users,",
    "content": "We are dedicated to enhancing the stability and efficiency of our services. To achieve this, we have scheduled a system maintenance that will take place from 21:00 to 23:00 Beijing Time. During this period, our services will be temporarily unavailable. For our users in Seattle, this maintenance corresponds to 05:00 to 07:00 AM local time, taking into account the current daylight saving time adjustments. We apologize for any inconvenience this may cause and appreciate your understanding and support."
  },
  "tabMeta": {
    "landingPage": {
      "title": "Where knowledge thrives",
      "description": "Quick summaries, Insights, Auto tag and AI Search. Refly can build your second brain, extend knowledge and give you superpower"
    },
    "digestTopics": {
      "title": "All Topics",
      "description": "Topic categories derived from your browsing and session history, representing your reading and learning trends"
    },
    "threadLibrary": {
      "title": "Threads"
    },
    "settings": {
      "title": "Settings"
    },
    "skill": {
      "title": "Skills"
    }
  },
  "landingPage": {
    "slogan": "Where knowledge thrives",
    "description": "Quick summaries, Insights, Auto tag and AI Search. Refly can build your second brain, extend knowledge and give you superpower",
    "joinBtn": "Join for free",
    "downloadBtn": "Download Extension",
    "loginBtn": "Login",
    "dashboard": "Dashboard",
    "featureOne": {
      "title": "Quick Action with Extension",
      "description": "Quick summary for any website, continuous questioning, and conduct in-depth research on your favorite content"
    },
    "featureTwo": {
      "title": "All-in-one Search Engine",
      "description": " All in one search engine supports natural language search for all your memories and builds your second brain"
    },
    "featureThree": {
      "title": "Auto tag and Timeline",
      "description": " Automatically and tag, search and review at any time. Build a knowledge system through labels & timelines"
    },
    "footer": {
      "description": "Quick summaries, Insights, Auto tag and AI Search. Refly can build your second brain, extend knowledge and give you superpower",
      "right": "Refly.ai. All rights reserved.",
      "product": {
        "title": "Products",
        "one": "Refly AI Chrome Extension"
      },
      "resource": {
        "title": "Resources",
        "one": "Twitter"
      },
      "about": {
        "title": "About",
        "one": "Privacy Policy",
        "two": "Terms of Service"
      },
      "contactUs": {
        "title": "Contact us",
        "one": "pftom@qq.com"
      }
    },
    "loginModal": {
      "title": "Welcome to Refly, sign in to continue",
      "loginBtn": {
        "github": "Sign in with GitHub",
        "google": "Sign in with Google"
      },
      "loggingStatus": "Signing in...",
      "and": "and",
      "utilText": "By registering, you agree to our",
      "privacyPolicy": "Privacy Policy",
      "terms": "Terms of Service"
    }
  },
  "projectDetail": {
    "directory": {
      "newCanvas": "New Canvas",
      "importResource": "Import Resource",
      "chat": "Chat",
      "empty": "No Data"
    },
    "share": {
      "createShareFailed": "Failed to create share, please try again!",
      "project": "project",
      "canvas": "canvas",
      "title": "Share {{entityType}}",
      "description": "Your {{entityType}} is being shared",
      "copyLink": "Copy Link",
      "cancel": "Cancel Share",
      "cancelShareFailed": "Failed to cancel share, please try again!",
      "cancelShareSuccess": "Cancel share successfully!",
      "sharing": "Sharing"
    },
    "contentArea": {
      "addCanvas": "New Canvas",
      "addResource": "New Resource"
    }
  },
  "shareContent": {
    "title": "Share",
    "login": "Start Writing with Refly"
  },
  "workspace": {
    "leftPanel": {
      "welcomeTitle": "Hello, ",
      "welcomeQuestion": "How can I help you today?",
      "guessTitle": "Recommend Questions",
      "keyword": {
        "title": "Knowledge Category",
        "seeMore": "See more categories"
      }
    },
    "contentPanel": {
      "tabPanel": {
        "resource": "Resources",
        "canvas": "Canvas",
        "project": "Projects",
        "thread": "Threads"
      },
      "newButton": {
        "resource": "New Resource",
        "canvas": "New Canvas",
        "project": "New Project"
      }
    },
    "resourceProjectList": {
      "addToCollection": "Add to Project",
      "removeConfirmText": "Are you sure to remove this resource from the project?"
    },
    "labelGroup": {
      "addLabel": "Click to add labels",
      "addLabelTitle": "Add labels",
      "getLabelFailed": "Failed to get labels",
      "deleteConfirmText": "Are you sure to delete this label?",
      "deleteFailed": "Failed to delete label",
      "deleteSuccessful": "Label deleted successfully"
    },
    "newProjectModal": {
      "modalTitle": "Create New Project",
      "editModalTitle": "Edit the Project",
      "titlePlaceholder": "Enter a title for your project",
      "title": "Title",
      "description": "Description",
      "descriptionPlaceholder": "Enter a description for your project",
      "cancel": "Cancel",
      "confirm": "Confirm",
      "successful": "Created successfully",
      "failed": "Failed to create",
      "editSuccessful": "Modified successfully",
      "editFailed": "Failed to modify"
    },
    "newLabelModal": {
      "modalTitle": "Create New Label",
      "labelClass": "Class",
      "labelClassPlaceholder": "Please select label class",
      "labelClassValidateMessage": "Label class cannot be empty",
      "valueList": "Labels",
      "valueListPlaceholder": "Input label. Press enter to add multiple labels",
      "valueListValidateMessage": "Please input at least one label",
      "title": "Title",
      "cancel": "Cancel",
      "confirm": "Confirm",
      "successful": "Create successfully",
      "failed": "Failed to create",
      "editSuccessful": "Modified successfully",
      "editFailed": "Failed to modify"
    },
    "deleteDropdownMenu": {
      "successful": "Deleted successfully!",
      "failed": "Failed to delete",
      "deleteConfirmForNote": "Are you sure you want to delete this note?",
      "deleteConfirmForKnowledgeBase": "Are you sure you want to delete this knowledge base?",
      "deleteConfirmForResource": "Are you sure you want to delete this resource?",
      "deleteConfirmForResourceCollection": "Are you sure to remove this resource from the collection?",
      "delete": "Delete",
      "edit": "Edit"
    }
  },
  "knowledgeBase": {
    "keepOneWindow": "Keep at least one window",
    "resourceCollectionAssociativeModal": {
      "resourceTitle": "Add Resources",
      "projectTitle": "Add To Project",
      "resource": "Resource",
      "project": "Project",
      "resourcePlaceholder": "Please select resources",
      "projectPlaceholder": "Please select project"
    },
    "directory": {
      "resourceCount": "{{count}} contents",
      "resourcesSearchPlaceholder": "Search Resources...",
      "canvasesSearchPlaceholder": "Search Canvases...",
      "conversationsSearchPlaceholder": "Search Conversations..."
    },
    "quickSearch": {
      "suggest": "Suggestions",
      "new": "Create New {{domain}}"
    },
    "note": {
      "connecting": "Connecting...",
      "newNote": "Create New Note",
      "noteCharsCount": "{{count}} characters",
      "autoSaved": "Saved",
      "saving": "Saving...",
      "readOnly": "Canvas is set to read-only mode",
      "edit": "Canvas is set to edit mode",
      "serviceDisconnected": "Service Disconnected",
      "createNoteFailed": "Failed to create note, please try again!",
      "defaultTitle": "Untitled"
    },
    "canvas": {
      "editor": {
        "placeholder": {
          "default": "Write something, or press 'space' for AI, '/' for commands",
          "heading": "Heading {{level}}"
        },
        "toolbar": {
          "quote": "Quote Content to Ask"
        }
      }
    },
    "context": {
      "contentSelector": "Content Selector",
      "contentSelectorAddSuccess": "Add Success",
      "contentSelectorIsEmpty": "Please select text",
      "clearSelector": "Clear Selection",
      "addContext": "Add Context",
      "clearContext": "Clear Context",
      "addToContext": "Quote",
      "resource": "Resource",
      "resources": "Resource",
      "canvas": "Canvas",
      "canvases": "Canvas",
      "projects": "Project",
      "project": "Project",
      "contentList": "Content List",
      "extensionWeblink": "Web Link",
      "extensionWeblinkSelection": "Web Link Selection",
      "canvasSelection": "Canvas Selection",
      "resourceSelection": "Resource Selection",
      "canvasCursorSelection": "Canvas Cursor Selection",
      "canvasBeforeCursorSelection": "Canvas Before Cursor Selection",
      "canvasAfterCursorSelection": "Canvas After Cursor Selection",
      "contextLimitTipTitle": "Please adjust the context and try again",
      "contextRequiredTip": "Please select at least 1 {{type}}",
      "contextLimitTip": "{{type}} is limit to {{limit}} , and you have selected {{currentCount}}.",
      "popoverSelector": {
        "webPlaceholder": "Search canvases, resources, or projects...",
        "extensionPlaceholder": "Search web pages, canvases, resources, or projects...",
        "footer": {
          "navigate": "Navigate",
          "toggle": "Toggle",
          "done": "Done"
        }
      },
      "contextFilter": {
        "acitveBtnTitle": "Context Filter",
        "selectType": "Select Type",
        "limitCount": "Limit Count",
        "apply": "Apply",
        "contentListSelectedType": "Selected Content Type",
        "contentListSelectedTypeRequired": "Please configure the selected content type",
        "contentListLimit": "Selected Content Count",
        "filterConditions": "Filter Conditions",
        "reset": "Reset",
        "collapse": "Collapse",
        "result": "Result",
        "empty": "No hit filter conditions"
      }
    },
    "header": {
      "searchAndOpenResourceOrCollection": "Search and open resource or collection",
      "searchOrOpenResourceOrCollection": "Search or open resource or collection",
      "searchOrOpenNote": "Search or open note",
      "searchOrOpenThread": "Search or open thread",
      "openThreadHistory": "Open Thread History",
      "newThread": "New Thread"
    }
  },
  "canvas": {
    "newCanvas": {
      "modalTitle": "New Canvas",
      "titlePlaceholder": "Please enter the title of the canvas",
      "descriptionPlaceholder": "Please enter the description of the canvas"
    }
  },
  "resource": {
    "import": {
      "title": "Resource Integration",
      "fromWeblink": "Web Link",
      "webLinkPlaceholer": "Enter or paste valid web links, one per line...",
      "fromText": "Copy Text",
      "linkFormatError": "Please enter a valid web link starting with http or https",
      "emptyLink": "You haven't added any links yet!",
      "waitingList": "Pending List",
      "linkCount": "Total {{count}} links",
      "saveTo": "Save to",
      "scrapeError": "Scraping failed",
      "integration": "Integration",
      "emptyText": "Title and text content cannot be empty!",
      "textTitlePlaceholder": "Enter title",
      "textUrlPlaceholder": "Enter or paste web link",
      "textContentPlaceholder": "Enter or paste text",
      "saveResourceSuccess": {
        "prefix": "Save successfully, click",
        "link": "link",
        "suffix": "to view"
      },
      "saveResourceFailed": "Save failed, please try to save again",
      "isSaving": "Saving..."
    },
    "wait_parse": "Parsing",
    "parse_failed": "Parse Failed, click to retry",
    "wait_index": "Memorizing",
    "wait_index_tip": "The resource is temporarily not ready for AI search and needs to wait for memorization to complete",
    "index_failed": "Memorization Failed",
    "index_failed_tip": "Click to retry",
    "finish": "Finished"
  },
  "resourceDetail": {
    "back": "All Resources",
    "directory": {
      "baseInfo": "Basic Information",
      "techInfo": "Technical Information",
      "addTime": "Add Time",
      "updateTime": "Update Time",
      "source": "Source",
      "storageSize": "Storage Size",
      "vectorSize": "Vector Size",
      "indexStatus": "Index Status",
      "referenced": "{{count}} Referenced",
      "weblink": "Web Link",
      "text": "Text"
    }
  },
  "loggedHomePage": {
    "searchEverything": "Search",
    "quickSearch": {
      "skills": "Skills",
      "canvas": "Canvases",
      "newCanvas": "Create New Canvas",
      "resource": "Resources",
      "newResource": "Add Resource",
      "project": "Projects",
      "newProject": "Create New Project",
      "thread": "Threads",
      "newThread": "New Thread",
      "placeholderForHome": "Ask a question or search for canvases, resources, projects, and threads...",
      "placeholderForSkillExecute": "Enter the question you want to ask and execute the skill based on this question",
      "placeholderForWeblink": "Search {{domain}}...",
      "home": {
        "heading": "Suggestions",
        "askAI": "Ask Knowledge Curator",
        "onlineSearch": "AI Online Search",
        "collectionSearch": "AI Knowledge Base Search",
        "showAll": "View All {{heading}}"
      },
      "basedOn": "Based on",
      "execute": "content execution",
      "skill": "skill"
    },
    "homePage": {
      "title": "Where knowledge thrives",
      "searchPlaceholder": "Search for Refly",
      "selectedWeblink": {
        "title": "Ask a Question Based on the Selected Web Page:"
      },
      "weblinkList": {
        "title": "Knowledge Base",
        "selectedCnt": "Selected {{count}} items",
        "drawer": {
          "cancel": "Cancel",
          "confirm": "Confirm"
        },
        "item": {
          "read": "Read",
          "unread": "Unread"
        }
      },
      "recommendQuickAction": {
        "title": "Recommended Quick Actions:",
        "summary": {
          "title": "Summary",
          "tip": {
            "title": "summary",
            "current": "Quickly {{action}} the current web page",
            "selectedWeblink": "Perform {{action}} on the selected web page",
            "currentSelectedContent": "Perform {{action}} based on the currently selected content"
          },
          "status": {
            "contentHandling": "Processing content...",
            "createFailed": "Failed to create a new session!",
            "contentHandleSuccessNotify": "Processing successful, redirecting to the session page...",
            "contentHandleFailedNotify": "Processing failed!"
          }
        }
      },
      "searchScope": {
        "title": "Select Search Scope",
        "none": "General Knowledge Q&A",
        "currentPage": "Current Selected Page",
        "currentKnowledgeBase": "Current Knowledge Base",
        "all": "All Knowledge Bases",
        "history": "History of Read Content",
        "internet": "Internet Search"
      },
      "seeKnowledgeLibrary": "View Knowledge Library",
      "status": {
        "createFailed": "Create New Thread Failed!"
      }
    },
    "siderMenu": {
      "homePage": "New Writing",
      "news": "What's new?",
      "threadLibrary": "Threads",
      "explore": "Explore",
      "getHelp": "Get Help",
      "download": "Download",
      "downloadExtension": "Download Extension",
      "newResource": "Import Resource",
      "settings": "Settings",
      "skill": "Skills",
      "collapse": "Collapse",
      "expand": "Expand",
      "logout": "Log Out",
      "newDraft": "New Draft",
      "library": "Library",
      "recentProjects": "Recent Projects",
      "recentChats": "Recent Chats",
      "viewMore": "More"
    }
  },
  "knowledgeLibrary": {
    "header": {
      "archive": "Archive",
      "timeline": "Timeline",
      "seeAll": "See All",
      "trendingTopic": "Trending Topic: "
    },
    "archive": {
      "title": "Explore the Content Archive",
      "item": {
        "askFollow": "Ask",
        "share": "Share",
        "copy": "Copy Link",
        "copyNotify": "Link Copied to Clipboard",
        "noMoreText": "You've reached the end of the list!",
        "linkMore": "{{count}} more"
      }
    },
    "timeline": {
      "title": "Knowledge from {{year}}/{{month}}/{{day}}"
    },
    "empty": {
      "timelineTitle": "No new content read on {{year}}/{{month}}/{{day}}. Download the plugin to start exploring new content.",
      "archiveTitle": "You haven't read any content yet. Download the plugin to start exploring new material!",
      "download": "Download Plugin",
      "seeOther": "View Knowledge from Other Dates"
    }
  },
  "topics": {
    "breadcrumb": {
      "homePage": "Home",
      "allTopics": "All Topics"
    },
    "title": "All Topics",
    "description": "Topic categories derived from your browsing and session history, representing your reading and learning trends",
    "footer": {
      "noMoreText": "You've reached the end of the list!"
    },
    "empty": {
      "title": "No categories available at the moment. Download the plugin to access new content!",
      "download": "Download Plugin",
      "seeOther": "Explore Content from Other Dates"
    }
  },
  "topicDetail": {
    "breadcrumb": {
      "homePage": "Home",
      "allTopics": "All Topics"
    },
    "footer": {
      "noMoreText": "You've reached the end of the list!"
    },
    "item": {
      "askFollow": "Ask",
      "share": "Share",
      "copy": "Copy Link",
      "copyNotify": "Link Copied to Clipboard",
      "noMoreText": "You've reached the end of the list!",
      "linkMore": "{{count}} more"
    },
    "empty": {
      "title": "No content available in this category at the moment. Download the plugin to access new content!",
      "download": "Download Plugin"
    }
  },
  "threadLibrary": {
    "title": "Threads",
    "newThread": "New Thread",
    "footer": {
      "noMoreText": "You've reached the end of the list."
    },
    "item": {
      "askFollow": "Ask ",
      "messageCount": "{{count}} messages"
    },
    "empty": {
      "title": "No conversations at the moment. Download the plugin or visit the home page to ask a question!",
      "download": "Download Plugin",
      "goHome": "Go to Home Page to Search or Ask a Question"
    }
  },
  "skill": {
    "tab": {
      "skillInstances": "Installed Skills",
      "skillTemplate": "Marketplace"
    },
    "createFromTemplate": "Create from template",
    "skillManagement": {
      "searchPlaceholder": "Search for skill",
      "removedFromTop": "Removed from the top list",
      "toppedSuccessfully": "Topped successfully",
      "toppedLimit": "Topped skill limit reached, please cancel the top first",
      "alreadyTopped": "Already topped",
      "addToTop": "Top",
      "removeFromTop": "Cancel top"
    },
    "newSkillModal": {
      "newTitle": "Add New Skill",
      "updateTitle": "Update Skill",
      "name": "Name",
      "namePlaceholder": "Please enter the name of the skill",
      "description": "Description",
      "descriptionPlaceholder": "Please enter the description of the skill",
      "cancel": "Cancel",
      "confirm": "Confirm",
      "putErr": "Failed. Please try again.",
      "putSuccess": "successfully",
      "basicInfo": "Basic Info"
    },
    "newTriggerModal": {
      "newTitle": "Add New Trigger",
      "updateTitle": "Update Trigger",
      "triggerConfig": "Trigger Config",
      "name": "Name",
      "namePlaceholder": "Please enter the name of the trigger",
      "triggerType": "Trigger Type",
      "triggerTypePlaceholder": "Please select the type of the trigger",
      "timer": "Timer",
      "simpleEvent": "Simple Event",
      "onResourceReady": "When resource is ready",
      "timerConfig": "Time",
      "timerConfigPlaceholder": "Please select the time of the trigger",
      "repeatInterval": "Repeat Interval",
      "repeatIntervalPlaceholder": "Please select the interval of the trigger",
      "resource": "Resource",
      "resourcePlaceholder": "Please select the resource of the trigger",
      "event": "Event",
      "eventPlaceholder": "Please select the event of the trigger",
      "hour": "Every Hour",
      "day": "Every Day",
      "week": "Every Week",
      "month": "Every Month",
      "year": "Every Year"
    },
    "instanceInvokeModal": {
      "title": "Run Skill",
      "formLabel": {
        "query": "Question",
        "resources": "Resource",
        "notes": "Note",
        "collections": "Collection",
        "contentList": "Content",
        "urls": "URLs"
      },
      "placeholder": {
        "query": "Please enter question",
        "resources": "Please select resource",
        "notes": "Please select note",
        "collections": "Please select collection",
        "contentList": {
          "select": "Please select content",
          "textarea": "Please enter or paste content"
        },
        "urls": "Please enter URLs, one per line"
      },
      "context": {
        "contentList": {
          "resourceSelection": "Resource Selection",
          "noteSelection": "Note Selection",
          "extensionWeblinkSelection": "Web Link Selection",
          "canvasCursorSelection": "Note Cursor Selection",
          "canvasBeforeCursorSelection": "Note Before Cursor Selection",
          "canvasAfterCursorSelection": "Note After Cursor Selection"
        }
      },
      "invokeConfig": "Invocation Config",
      "templateConfig": "Template Config"
    },
    "skillDetail": {
      "run": "Run",
      "delete": "Delete",
      "jobs": "Jobs",
      "triggers": "Triggers",
      "addTrigger": "Add Trigger",
      "back": "Back",
      "emptyJobs": "No Jobs",
      "emptyTriggers": "Please configure triggers first",
      "emptyInstances": "You haven't installed any skills",
      "enable": "Enable",
      "disable": "Disable"
    },
    "skillRunStatus": {
      "error": "An error occurred, error message: {{error}}"
    }
  },
  "threadItem": {
    "title": "Threads",
    "footer": {
      "noMoreText": "You've reached the end of the list."
    },
    "item": {
      "askFollow": "Ask",
      "messageCount": "{{count}} messages"
    },
    "empty": {
      "title": "No conversations at the moment. Download the plugin or visit the home page to ask a question!",
      "download": "Download Plugin",
      "goHome": "Go to Home Page to Search or Ask a Question"
    }
  },
  "settings": {
    "title": "Settings",
    "tabs": {
      "account": "Account",
      "language": "Language",
      "subscription": "Subscription"
    },

    "account": {
      "title": "My Account",
      "avatar": "Avatar",
      "name": "Username",
      "namePlaceholder": "Please enter your username...",
      "nameValidationError": "Username can only contain letters, numbers, and underscores, and cannot exceed 30 characters.",
      "nickname": "Nickname",
      "nicknamePlaceholder": "Please enter your nickname...",
      "email": "Email",
      "emailPlaceholder": "Please enter your email...",
      "update": "Update",
      "updateError": "Failed to update user information. Please try again!",
      "updateSuccess": "User information updated successfully!",
      "nameInvalid": "The username is taken",

      "logout": "Log Out",
      "logoutConfirmation": {
        "title": "Log Out Confirmation",
        "message": "Are you sure you want to log out?"
      }
    },

    "language": {
      "title": "Language",
      "uiLocale": {
        "title": "Interface Display Language"
      },
      "outputLocale": {
        "title": "Chat Language",
        "description": "AI will respond to your questions in the language set here. You can override this option by setting the language individually within the conversation."
      }
    },
    "subscription": {
      "subscribeNow": "Subscribe Now",
      "currentPlan": "Current Plan",
      "t1TokenUsed": "Premium Model Token Usage",
      "t1TokenUsedDescription": "Premium models include OpenAI GPT-4o and Anthropic Claude 3.5 Sonnet, usage includes both model input and output tokens.",
      "t2TokenUsed": "Basic Model Token Usage",
      "t2TokenUsedDescription": "Basic models include OpenAI GPT-4o-mini and Anthropic Claude 3 Haiku, usage includes both model input and output tokens.",
      "subscriptionManagement": "Manage Billing and Subscriptions",
      "subscriptionStatus": {
        "free": "FREE",
        "pro": "PRO"
      },
      "subscribe": {
        "title": "Choose the plan that suits you best",
        "subtitle": "Subscribe to an annual plan to save 20%!",
        "monthly": "Monthly",
        "yearly": "Yearly",
        "monthlyPlan": "Monthly Auto-Renewal",
        "yearlyPlan": "Yearly Auto-Renewal",
        "tooltip": {
          "modelToken": "Usage includes both model input and output tokens",
          "vectorStorage": "Used for storing semantic embeddings of resources and notes",
          "fileStorage": "Used for storing resource texts, text and history versions of notes, and uploaded files (images)"
        },
        "vectorStorage": "Vector Storage",
        "fileStorage": "File Storage",
        "fileStorageType": {
          "note": "Notes",
          "resource": "Resources",
          "file": "Uploaded Files"
        },
        "pro": {
          "description": "Premium models along with much larger token and storage quota",
          "buttonText": "Upgrade Now",
          "t1Token": {
            "name": "Premium Models",
            "count": "1,000,000 tokens / Month"
          },
          "t2Token": {
            "name": "Basic Models",
            "count": "5,000,000 tokens / Month"
          },
          "serviceSupport": {
            "name": "Service Support",
            "details": "Priority Email Support"
          }
        },
        "free": {
          "description": "Everything you need to get started",
          "buttonText": "Continue Free",
          "t2Token": {
            "name": "Basic Models",
            "count": "1,000,000 tokens / One-time"
          },
          "serviceSupport": {
            "name": "Service Support",
            "details": "Community support (Discord)"
          }
        },
        "description": "Cancel anytime. Subscribing means you agree to Refly's",
        "and": "and",
        "privacy": "privacy",
        "terms": "terms",
        "planFeatures": "Plan Features",
        "period": "Permanent",
        "month": "Month",
        "year": "Year",
        "forFree": "Free",
        "resetAt": "reset at {{date}}"
      }
    },

    "action": {
      "putErrorNotify": "Failed to update user configuration. Please try again!",
      "paySuccessNotify": "Payment successful!",
      "paySuccessDescription": "Thank you for your support of Refly! We will continue to iterate and make the product better! If you have any questions, please contact support@refly.ai",
      "payCancelNotify": "Payment canceled!",
      "payCancelDescription": "We were unable to successfully receive your payment. If you have any questions, please contact support@refly.ai"
    }
  },
  "contentDetail": {
    "breadcrumb": {
      "homePage": "Home"
    },
    "item": {
      "share": "Share",
      "copy": "Copy Link",
      "copyNotify": "Link Copied to Clipboard",
      "copyContent": "Copy Content",
      "copySuccess": "Content Copied to Clipboard",
      "noMoreText": "You've reached the end of the list!",
      "askFollow": {
        "emptyNotify": "The follow-up content cannot be empty!",
        "successNotify": "Session created successfully! Redirecting...",
        "errorNotify": "Failed to create a session! Please try again.",
        "modal": {
          "title": "Confirm Session Creation",
          "okText": "Confirm",
          "cancelText": "Cancel",
          "content": "Confirming will create a session based on the current content and generate a follow-up question based on \"{{question}}\"."
        }
      },
      "session": {
        "content": "Content",
        "source": "Source",
        "relatedQuestions": "Related Questions"
      },
      "webLink": {
        "btnTip": "View Summary of This Web Page",
        "text": "Summary",
        "summaryModal": {
          "successNotify": "Successfully retrieved summary details!",
          "errorNotify": "Failed to retrieve summary details. Please try again!"
        }
      },
      "input": {
        "placeholder": "Create a new session and follow up...",
        "btnTip": "Create a New Session and Follow Up"
      }
    }
  },
  "threadDetail": {
    "header": {
      "newThread": "New Thread"
    },
    "breadcrumb": {
      "threadLibrary": "Threads"
    },
    "empty": {
      "title": "There's an issue with the conversation. No content is available at the moment."
    },
    "item": {
      "share": "Share",
      "copy": "Copy Link",
      "copyNotify": "Link Copied to Clipboard",
      "copyAnswer": "Copy Answer",
      "copySuccess": "Answer Copied to Clipboard",
      "noMoreText": "You've reached the end of the list!",
      "askFollow": {
        "btnText": "Click to Ask a Follow-Up Question",
        "emptyNotify": "The follow-up question cannot be empty!",
        "successNotify": "Session created successfully! Redirecting...",
        "errorNotify": "Failed to create a session! Please try again.",
        "modal": {
          "title": "Confirm Session Creation",
          "okText": "Confirm",
          "cancelText": "Cancel",
          "content": "Confirming will create a session based on the current content and generate a follow-up question based on \"{{question}}\"."
        }
      },
      "session": {
        "answer": "Answer",
        "source": "Source",
        "relatedQuestions": "Related Questions"
      },
      "input": {
        "placeholder": "Ask a follow-up question...",
        "searchScope": {
          "title": "Select Search Scope",
          "current": "Current WebPage",
          "all": "Entire Knowledge Base",
          "selected": "Selected Web Page",
          "internet": "Internet Search"
        },
        "selectedWeblink": {
          "title": "Ask a Question Based on the Selected Web Page:"
        },
        "searchPlaceholder": {
          "all": "Ask a question about the entire knowledge base...",
          "selectedWeblink": "Ask a question about the selected web page...",
          "current": "Ask a question about the current web page...",
          "internet": "Enter keywords for an internet search...",
          "currentSelectedContent": "Ask a question based on the currently selected content..."
        },
        "status": {
          "emptyNotify": "The question field cannot be empty.",
          "contentHandling": "Processing content...",
          "createFailed": "Failed to create a new session!",
          "contentHandleSuccessNotify": "Processing successful, redirecting to the session page...",
          "contentHandleFailedNotify": "Processing failed!"
        }
      }
    }
  },
  "entitySelector": {
    "placeholder": {
      "project": "Select Project",
      "resource": "Select Resource",
      "note": "Select Note",
      "skill": "Select Skill",
      "conversation": "Select Conversation"
    },
    "createEntity": {
      "project": "New Project",
      "resource": "New Resource",
      "note": "New Note",
      "skill": "New Skill",
      "conversation": "New Conversation",
      "newProjectNameIsEmpty": "Please enter the name of the project"
    }
  },
  "components": {
    "markdown": {
      "copySuccess": "Content Copied to Clipboard"
    }
  },
  "copilot": {
    "quickActions": "Quick Actions",
    "selectedSkillHeader": {
      "title": "Chat with {{name}}"
    },
    "addContext": "Add Context",
    "baseContextCard": {
      "title": "Environment Context Quick Actions",
      "filterTitle": "Filter Environment Context",
      "resourceContextCard": {
        "title": "Quick Actions for Current Resource",
        "summary": {
          "prompt": "Summary",
          "title": "Summary"
        },
        "relatedResource": {
          "prompt": "Similar Resources",
          "title": "Similar Resources"
        }
      },
      "noteContextCard": {
        "title": "Quick Actions for Current Note",
        "noteSelectedTitle": "Question within Selected Note Content",
        "selectedContentCount": "({{count}} items)",
        "noSelectedContent": "No selected content...",
        "improveWriting": {
          "prompt": "Optimize the target text for writing purposes",
          "title": "Improve Writing"
        },
        "fixSpllingAndGrammar": {
          "prompt": "Fix spelling and grammar errors",
          "title": "Fix Splling and Grammar"
        },
        "makeShorter": {
          "prompt": "Shorten and refine content",
          "title": "Shorten Content"
        },
        "makeLonger": {
          "prompt": "Expand content",
          "title": "Expand Content"
        },
        "changeTone": {
          "prompt": "Change the selected content to {{tone}} tone",
          "itemList": {
            "professional": "professional",
            "casual": "casual",
            "direct": "direct",
            "confident": "confident",
            "friendly": "friendly"
          },
          "title": "Change Tone"
        },
        "simplifyLanguage": {
          "prompt": "Simplify the content while maintaining the same meaning in a way that a first grader can understand",
          "title": "Simplify Language"
        },
        "summary": {
          "prompt": "Summarize the selected content",
          "title": "Summary"
        },
        "translate": {
          "prompt": "Translate the selected content to {{language}} language",
          "title": "Translate"
        },
        "explainThis": {
          "prompt": "Explain the selected content",
          "title": "Explain"
        },
        "findActionItem": {
          "prompt": "Extract action items",
          "title": "Extract Action Items"
        },
        "continueWriting": {
          "prompt": "Continue writing based on the current context and complete the content",
          "title": "Continue Writing"
        },
        "brainstormIdeas": {
          "prompt": "Brainstorm ideas",
          "title": "Brainstorm Ideas"
        },
        "blogPost": {
          "prompt": "Write a blog post",
          "title": "Write a Blog Post"
        },
        "outline": {
          "prompt": "Write an article outline",
          "title": "Write an Article Outline"
        },
        "socialMediaPost": {
          "prompt": "Write a social media post",
          "title": "Write a Social Media Post"
        }
      }
    },
    "selectedTextCard": {
      "title": "Selected Text Quick Actions",
      "filterTitle": "Filter Selected Content",
      "placeholder": "No selected content...",
      "options": {
        "resource": "Selected Resource Content",
        "note": "Selected Note Content",
        "noteCursorSelection": "Note Cursor Selection",
        "noteBeforeCursorSelection": "Note Cursor Before Selection",
        "noteAfterCursorSelection": "Note Cursor After Selection",
        "conversation": "Selected Conversation Content"
      },
      "save": {
        "title": "Save",
        "tooltip": "Save selected content",
        "successNotify": "Save successfully!",
        "errorNotify": "Save failed!"
      }
    },
    "skillDisplay": {
      "skillManager": "Skill Manage",
      "manager": "Manage"
    },
    "chatInput": {
      "placeholder": "Ask a question, discover new knowledge",
      "defaultQuestion": "[Call Skill: {{name}}]",
      "chatWithReflyAssistant": "Chat with Refly Assistant"
    },
    "chatActions": {
      "send": "Send",
      "directChat": "Direct Chat",
      "noContextChat": "No Context Chat",
      "wholeSpaceChat": "Whole Space Chat"
    },
    "configManager": {
      "title": "Skill Configuration",
      "errorTipTitle": "Send Failed",
      "errorTip": "Please adjust the skill configuration and try again"
    },
    "projectSelector": {
      "title": "Select Project",
      "tip": "Selected project will be used to save the canvas. If no project is selected, a new one will be created automatically."
    },
    "webSearch": {
      "title": "Web Search",
      "enable": "Enable",
      "disable": "Disable"
    },
    "knowledgeBaseSearch": {
<<<<<<< HEAD
      "title": "Knowledge Base Search",
=======
      "title": "Library Search",
>>>>>>> 2b35a9ae
      "enable": "Enable",
      "disable": "Disable"
    },
    "tokenUsage": "Input {{inputCount}}, Output {{outputCount}}",
    "reflyAssistant": "Knowledge Curator",
    "message": {
      "copy": "Copy",
      "copySuccess": "Copy Success",
      "insertBlow": "Insert Note",
      "replaceSelection": "Replace Selection",
      "createNewNote": "Create New Note",
      "skillRunSuccess": "Skill Completed, {{count}} Logs",
      "skillRunning": "Skill Running...",
      "relatedQuestion": "You may also ask",
      "summarySelectedContent": "Summarize the Selected Content",
      "brainstormIdeas": "Brainstorm Ideas",
      "writeTwitterArticle": "Write a Twitter Original Article",
      "installSkillHint": "You haven't added any assistants, click me to add",
      "installSkillHintTitle": "Add Assistant",
      "openCanvas": "Open Canvas"
    },
    "contextItem": {
      "current": "Current "
    },
    "modelSelector": {
      "noModelAvailable": "No model available",
      "quotaExceeded": {
        "t1": {
          "free": "Upgrade To Use",
          "pro": "Quota Exceeded, Check Your Subscription"
        },
        "t2": {
          "free": "Quota Exceeded, Upgrade To Use More",
          "pro": "Quota Exceeded, Check Your Subscription"
        }
      }
    },
    "contentSelector": {
      "openForWeb": "Enable content selection for questions, and the note is now in read-only mode",
      "closeForWeb": "Close the selector, and the note is now in edit mode",
      "open": "Content selector is enabled",
      "close": "Content selector is disabled"
    },
    "convListModal": {
      "title": "Threads"
    },
    "kbListModal": {
      "title": "Knowledge Bases"
    },
    "sourceListModal": {
      "title": "Result Sources",
      "moreSources": "View More {{count}} Sources",
      "searchPlaceholder": "Search Sources...",
      "openOriginWebsite": "Open Origin Website",
      "openKnowledgeBaseLink": "Open Knowledge Base Link"
    }
  },
  "hooks": {
    "useBuildThreadAndRun": {
      "status": {
        "createFailed": "Failed to create a new session!"
      },
      "task": {
        "summary": {
          "question": "Summarize the Web Page",
          "actionPrompt": "Summarize the content of the web page and extract key points"
        }
      }
    }
  },
  "title": "Welcome {{name}}, to react using react-i18next fully type-safe",
  "description": {
    "part1": "This is a simple example.",
    "part2": "😉"
  },
  "userMessagesUnread_one": "You have {{count}} unread message.",
  "userMessagesUnread_other": "You have {{count}} unread messages.",
  "requestAccess": {
    "description": "Oops, your account does not have access to the beta testing.",
    "apply": "Apply for early access",
    "copyEmail": "Copy email "
  },
  "homePage": {
    "suggestion": {
      "investment": "Write an Investment Memo",
      "productSearch": "Write a Competitive Analysis",
      "academicArticle": "Write an Academic Article about Scaling Law",
      "socialTweet": "Write Social Media Posts in Founder Mode"
    },
    "footer": {
      "pricing": "Pricing",
      "contact": "Contact",
      "terms": "Terms",
      "privacy": "Privacy"
    }
  },
  "deck": {
    "references": "References",
    "referencedBy": "Referenced By"
  }
}<|MERGE_RESOLUTION|>--- conflicted
+++ resolved
@@ -1065,11 +1065,7 @@
       "disable": "Disable"
     },
     "knowledgeBaseSearch": {
-<<<<<<< HEAD
-      "title": "Knowledge Base Search",
-=======
       "title": "Library Search",
->>>>>>> 2b35a9ae
       "enable": "Enable",
       "disable": "Disable"
     },
