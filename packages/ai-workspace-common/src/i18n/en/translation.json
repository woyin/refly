--- conflicted
+++ resolved
@@ -299,12 +299,9 @@
       "newResource": "Import Resource",
       "settings": "Settings",
       "skill": "Skills",
-<<<<<<< HEAD
       "collapse": "Collapse",
-      "expand": "Expand"
-=======
+      "expand": "Expand",
       "logout": "Log Out"
->>>>>>> 2c0302b2
     }
   },
   "knowledgeLibrary": {
