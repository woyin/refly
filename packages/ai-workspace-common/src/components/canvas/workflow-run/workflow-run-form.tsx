--- conflicted
+++ resolved
@@ -92,12 +92,8 @@
   const [form] = Form.useForm();
   const [variableValues, setVariableValues] = useState<Record<string, any>>({});
 
-<<<<<<< HEAD
-  console.log('variableValues', variableValues);
-=======
   // Check if form should be disabled
   const isFormDisabled = loading || isRunning || isPolling;
->>>>>>> 7d356c8f
 
   // File upload hook
   const {
