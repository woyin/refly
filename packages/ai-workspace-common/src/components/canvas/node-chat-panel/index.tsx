import { memo, useCallback, useEffect, useMemo, useRef, useState } from 'react';
import { Button, Tooltip, Select, Form } from 'antd';
import { SwapOutlined } from '@ant-design/icons';

import { ChatInput } from '@refly-packages/ai-workspace-common/components/canvas/launchpad/chat-input';
import { getSkillIcon } from '@refly-packages/ai-workspace-common/components/common/icon';
import { ModelInfo, Skill, SkillRuntimeConfig, SkillTemplateConfig } from '@refly/openapi-schema';
import { ChatActions } from '@refly-packages/ai-workspace-common/components/canvas/launchpad/chat-actions';
import { ContextManager } from '@refly-packages/ai-workspace-common/components/canvas/launchpad/context-manager';
import { ConfigManager } from '@refly-packages/ai-workspace-common/components/canvas/launchpad/config-manager';
import {
  IContextItem,
  useContextPanelStoreShallow,
} from '@refly-packages/ai-workspace-common/stores/context-panel';
import { useTranslation } from 'react-i18next';
import { IoClose } from 'react-icons/io5';
import { SelectedSkillHeader } from '@refly-packages/ai-workspace-common/components/canvas/launchpad/selected-skill-header';
import { useUserStoreShallow } from '@refly-packages/ai-workspace-common/stores/user';
import { useSubscriptionStoreShallow } from '@refly-packages/ai-workspace-common/stores/subscription';
import { useLaunchpadStoreShallow } from '@refly-packages/ai-workspace-common/stores/launchpad';
import { subscriptionEnabled } from '@refly-packages/ai-workspace-common/utils/env';
import { cn } from '@refly/utils/cn';
import classNames from 'classnames';
import { ContextTarget } from '@refly-packages/ai-workspace-common/stores/context-panel';
import { ProjectKnowledgeToggle } from '@refly-packages/ai-workspace-common/components/project/project-knowledge-toggle';
import { useUploadImage } from '@refly-packages/ai-workspace-common/hooks/use-upload-image';
import { useCanvasContext } from '@refly-packages/ai-workspace-common/context/canvas';
import { useListSkills } from '@refly-packages/ai-workspace-common/hooks/use-find-skill';

import './index.scss';

// Memoized Premium Banner Component
export const PremiumBanner = memo(() => {
  const { t } = useTranslation();
  const { showPremiumBanner, setShowPremiumBanner } = useLaunchpadStoreShallow((state) => ({
    showPremiumBanner: state.showPremiumBanner,
    setShowPremiumBanner: state.setShowPremiumBanner,
  }));
  const setSubscribeModalVisible = useSubscriptionStoreShallow(
    (state) => state.setSubscribeModalVisible,
  );

  const handleUpgrade = useCallback(() => {
    setSubscribeModalVisible(true);
  }, [setSubscribeModalVisible]);

  if (!showPremiumBanner) return null;

  return (
    <div className="flex items-center justify-between px-2 py-0.5 bg-gray-100 border-b dark:bg-gray-800">
      <div className="flex items-center justify-between gap-2 w-full">
        <span className="text-xs text-gray-600 dark:text-gray-300 flex-1 whitespace-nowrap">
          {t('copilot.premiumBanner.message')}
        </span>
        <div className="flex items-center gap-0.5">
          <Button
            type="text"
            size="small"
            className="text-xs text-green-600 px-1"
            onClick={handleUpgrade}
          >
            {t('copilot.premiumBanner.upgrade')}
          </Button>
          <Button
            type="text"
            size="small"
            icon={<IoClose size={14} className="flex items-center justify-center" />}
            onClick={() => setShowPremiumBanner(false)}
            className="text-gray-400 hover:text-gray-500 flex items-center justify-center w-5 h-5 min-w-0 p-0"
          />
        </div>
      </div>
    </div>
  );
});

PremiumBanner.displayName = 'PremiumBanner';

// Memoized Header Component
const NodeHeader = memo(
  ({
    selectedSkillName,
    setSelectedSkill,
    readonly,
  }: {
    selectedSkillName?: string;
    setSelectedSkill: (skill: Skill | null) => void;
    readonly: boolean;
  }) => {
    const { t } = useTranslation();
    const isMac = navigator.platform.toUpperCase().indexOf('MAC') >= 0;
    const skills = useListSkills();

    const onSkillChange = useCallback(
      (value: string) => {
        const selectedSkill = skills.find((skill) => skill.name === value) || null;
        setSelectedSkill(selectedSkill);
      },
      [skills, setSelectedSkill],
    );

    const skillOptions = useMemo(() => {
      return skills.map((skill) => ({
        value: skill.name,
        name: t(`${skill.name}.name`, { ns: 'skill' }),
        label: (
          <div className="flex flex-col">
            <span className="text-sm font-medium">{t(`${skill.name}.name`, { ns: 'skill' })}</span>
            <span className="text-xs text-gray-500">
              {t(`${skill.name}.description`, { ns: 'skill' })}
            </span>
          </div>
        ),
        textLabel: t(`${skill.name}.name`, { ns: 'skill' }),
      }));
    }, [t, skills]);

    return (
      <div className="flex justify-between items-center">
        <div className="flex items-center gap-2">
          <div className="w-6 h-6 rounded bg-[#6172F3] shadow-lg flex items-center justify-center flex-shrink-0">
            {getSkillIcon(selectedSkillName, 'w-4 h-4 text-white')}
          </div>
<<<<<<< HEAD
          <span className="text-sm font-medium leading-normal text-[rgba(0,0,0,0.8)] truncate  dark:text-[rgba(225,225,225,0.8)]">
            {selectedSkillName
              ? t(`${selectedSkillName}.name`, { ns: 'skill' })
              : t('canvas.skill.askAI')}
          </span>
=======

          <Tooltip
            title={
              isMac
                ? t('canvas.skill.switchSkillTooltipMac', {
                    shortcut: '⌘ + /',
                  })
                : t('canvas.skill.switchSkillTooltip', {
                    shortcut: 'Ctrl + /',
                  })
            }
          >
            <div className="cursor-pointer">
              <Select
                value={selectedSkillName || 'default'}
                suffixIcon={<SwapOutlined className="text-gray-400" />}
                bordered={false}
                disabled={readonly}
                className="p-0 node-chat-panel-skill-select"
                onChange={onSkillChange}
                dropdownMatchSelectWidth={false}
                dropdownStyle={{ minWidth: '240px' }}
                optionLabelProp="name"
                options={[
                  {
                    value: 'default',
                    name: t('canvas.skill.askAI'),
                    label: (
                      <div className="flex flex-col">
                        <span className="text-sm font-medium">{t('canvas.skill.askAI')}</span>
                        <span className="text-xs text-gray-500">
                          {t('canvas.skill.askAIDescription')}
                        </span>
                      </div>
                    ),
                  },
                  ...skillOptions,
                ]}
                placeholder={t('canvas.skill.askAI')}
              />
            </div>
          </Tooltip>
>>>>>>> 96d16242
        </div>
        {selectedSkillName && !readonly && (
          <Button
            type="text"
            size="small"
            className="p-0 px-1"
            onClick={() => {
              setSelectedSkill?.(null);
            }}
          >
            {t('common.cancel')}
          </Button>
        )}
      </div>
    );
  },
);

NodeHeader.displayName = 'NodeHeader';

export interface ChatPanelProps {
  readonly?: boolean;
  query: string;
  setQuery: (query: string) => void;
  selectedSkill: Skill | null;
  setSelectedSkill: (skill: Skill | null) => void;
  contextItems: IContextItem[];
  setContextItems: (items: IContextItem[]) => void;
  modelInfo: ModelInfo | null;
  setModelInfo: (modelInfo: ModelInfo | null) => void;
  runtimeConfig: SkillRuntimeConfig;
  setRuntimeConfig: (config: SkillRuntimeConfig) => void;
  tplConfig?: SkillTemplateConfig;
  setTplConfig?: (config: SkillTemplateConfig) => void;
  handleSendMessage: () => void;
  handleAbortAction: () => void;
  onInputHeightChange?: () => void;
  className?: string;
  mode?: 'node' | 'list';
  resultId?: string;
  projectId?: string;
  handleProjectChange?: (newProjectId: string) => void;
}

export const ChatPanel = memo(
  ({
    readonly = false,
    query,
    setQuery,
    selectedSkill,
    setSelectedSkill,
    contextItems = [],
    setContextItems,
    modelInfo,
    setModelInfo,
    runtimeConfig = {},
    setRuntimeConfig,
    tplConfig,
    setTplConfig,
    handleSendMessage,
    handleAbortAction,
    onInputHeightChange,
    className = '',
    mode = 'node',
    resultId,
    projectId,
    handleProjectChange,
  }: ChatPanelProps) => {
    const [form] = Form.useForm();
    const [formErrors, setFormErrors] = useState<Record<string, string>>({});
    const chatInputRef = useRef<HTMLDivElement>(null);
    const userProfile = useUserStoreShallow((state) => state.userProfile);
    const isList = mode === 'list';
    const { handleUploadImage, handleUploadMultipleImages } = useUploadImage();
    const { canvasId, readonly: canvasReadonly } = useCanvasContext();
    const contextItemsRef = useRef(contextItems);

    // Get setActiveResultId from context panel store
    const { setActiveResultId } = useContextPanelStoreShallow((state) => ({
      setActiveResultId: state.setActiveResultId,
    }));

    // Reset form when skill changes
    useEffect(() => {
      if (selectedSkill) {
        form.resetFields();
        setFormErrors({});
      }
    }, [selectedSkill, form, setFormErrors]);
    useEffect(() => {
      contextItemsRef.current = contextItems;
    }, [contextItems]);

    // Memoize initialTplConfig to prevent unnecessary recalculations
    const initialTplConfig = useMemo(() => {
      return tplConfig || selectedSkill?.tplConfig || {};
    }, [tplConfig, selectedSkill?.tplConfig]);

    const handleTplConfigChange = useCallback(
      (config: SkillTemplateConfig) => {
        if (setTplConfig && JSON.stringify(config) !== JSON.stringify(initialTplConfig)) {
          console.log('Config changed:', { old: initialTplConfig, new: config });
          setTplConfig(config);
        }
      },
      [setTplConfig, initialTplConfig],
    );

    const handleImageUpload = useCallback(
      async (file: File) => {
        // Set as active when user interacts with this component
        if (resultId) {
          setActiveResultId(resultId);
        }

        const nodeData = await handleUploadImage(file, canvasId);
        if (nodeData) {
          setTimeout(() => {
            setContextItems([
              ...(contextItemsRef.current || []),
              {
                type: 'image',
                ...nodeData,
              },
            ]);
          }, 10);
        }
      },
      [contextItems, handleUploadImage, setContextItems, resultId, setActiveResultId],
    );

    const handleMultipleImagesUpload = useCallback(
      async (files: File[]) => {
        // Set as active when user interacts with this component
        if (resultId) {
          setActiveResultId(resultId);
        }

        if (handleUploadMultipleImages) {
          const nodesData = await handleUploadMultipleImages(files, canvasId);
          if (nodesData?.length) {
            setTimeout(() => {
              const newContextItems = nodesData.map((nodeData) => ({
                type: 'image' as const,
                ...nodeData,
              }));

              setContextItems([...contextItems, ...newContextItems]);
            }, 10);
          }
        } else {
          // Fallback to uploading one at a time if multiple uploader not provided
          const uploadPromises = files.map((file) => handleUploadImage(file, canvasId));
          const results = await Promise.all(uploadPromises);
          const validResults = results.filter(Boolean);

          if (validResults.length) {
            setTimeout(() => {
              const newContextItems = validResults.map((nodeData) => ({
                type: 'image' as const,
                ...nodeData,
              }));

              setContextItems([...contextItems, ...newContextItems]);
            }, 10);
          }
        }
      },
      [
        contextItems,
        handleUploadImage,
        handleUploadMultipleImages,
        setContextItems,
        resultId,
        setActiveResultId,
        canvasId,
      ],
    );

    // Handle input focus to set active resultId
    const handleInputFocus = useCallback(() => {
      if (resultId) {
        setActiveResultId(resultId);
      } else {
        setActiveResultId(ContextTarget.Global);
      }
    }, [resultId, setActiveResultId]);

    // Add useEffect for auto focus
    useEffect(() => {
      if (!readonly) {
        setTimeout(() => {
          if (chatInputRef.current) {
            const textArea = chatInputRef.current.querySelector('textarea');
            if (textArea) {
              textArea.focus();
              // Set active on initial focus
              handleInputFocus();
            }
          }
        }, 100);
      }
    }, [readonly, handleInputFocus]);

    // Handle send message with active resultId
    const handleMessageSend = useCallback(() => {
      // Set as active when sending a message
      if (resultId) {
        setActiveResultId(resultId);
      }
      handleSendMessage();
    }, [handleSendMessage, resultId, setActiveResultId]);

    const renderContent = () => (
      <>
        <ContextManager
          className={classNames({
            'py-2': isList,
          })}
          contextItems={contextItems}
          setContextItems={setContextItems}
        />

        <ChatInput
          readonly={canvasReadonly}
          ref={chatInputRef}
          query={query}
          setQuery={(value) => {
            setQuery(value);
            if (onInputHeightChange) {
              setTimeout(onInputHeightChange, 0);
            }
          }}
          selectedSkillName={selectedSkill?.name}
          inputClassName="px-1 py-0"
          maxRows={20}
          handleSendMessage={handleMessageSend}
          handleSelectSkill={(skill) => {
            setQuery(query?.slice(0, -1));
            setSelectedSkill(skill);
          }}
          onUploadImage={handleImageUpload}
          onUploadMultipleImages={handleMultipleImagesUpload}
          onFocus={handleInputFocus}
        />

        {selectedSkill?.configSchema?.items?.length && setTplConfig ? (
          <ConfigManager
            readonly={canvasReadonly}
            key={`${selectedSkill?.name}-${Object.keys(initialTplConfig).length}`}
            form={form}
            formErrors={formErrors}
            setFormErrors={setFormErrors}
            schema={selectedSkill?.configSchema}
            tplConfig={initialTplConfig}
            fieldPrefix="tplConfig"
            configScope="runtime"
            onExpandChange={(_expanded) => {
              if (onInputHeightChange) {
                setTimeout(onInputHeightChange, 0);
              }
            }}
            resetConfig={() => {
              // Use setTimeout to move outside of React's render cycle
              setTimeout(() => {
                const defaultConfig = selectedSkill?.tplConfig ?? {};
                form.setFieldValue('tplConfig', defaultConfig);
              }, 0);
            }}
            onFormValuesChange={(_, allValues) => {
              // Debounce form value changes to prevent cascading updates
              const newConfig = allValues.tplConfig;
              if (JSON.stringify(newConfig) !== JSON.stringify(initialTplConfig)) {
                handleTplConfigChange(newConfig);
              }
            }}
          />
        ) : null}

        <ChatActions
          className={classNames({
            'py-2': isList,
          })}
          query={query}
          model={modelInfo}
          setModel={setModelInfo}
          handleSendMessage={handleMessageSend}
          handleAbort={handleAbortAction}
          onUploadImage={handleImageUpload}
          contextItems={contextItems}
          runtimeConfig={runtimeConfig}
          setRuntimeConfig={setRuntimeConfig}
        />
      </>
    );

    if (isList) {
      return (
        <div className="relative w-full p-2" data-cy="launchpad-chat-panel">
          <div
            className={cn(
              'ai-copilot-chat-container chat-input-container rounded-[7px] overflow-hidden',
              'border border-gray-100 border-solid dark:border-gray-700',
            )}
          >
            <SelectedSkillHeader
              skill={selectedSkill}
              setSelectedSkill={setSelectedSkill}
              onClose={() => setSelectedSkill(null)}
            />
            {subscriptionEnabled && !userProfile?.subscription && <PremiumBanner />}
            <div className={cn('px-3')}>{renderContent()}</div>
          </div>
          <ProjectKnowledgeToggle
            className="!pb-0"
            currentProjectId={projectId}
            onProjectChange={handleProjectChange}
          />
        </div>
      );
    }

    return (
      <div
        className={`flex flex-col gap-3 h-full p-3 box-border ${className} max-w-[1024px] mx-auto`}
      >
        <NodeHeader
          readonly={readonly}
          selectedSkillName={selectedSkill?.name}
          setSelectedSkill={setSelectedSkill}
        />
        {renderContent()}
        <ProjectKnowledgeToggle
          className="!pb-0 !pt-0"
          currentProjectId={projectId}
          onProjectChange={handleProjectChange}
        />
      </div>
    );
  },
);

ChatPanel.displayName = 'ChatPanel';<|MERGE_RESOLUTION|>--- conflicted
+++ resolved
@@ -121,13 +121,6 @@
           <div className="w-6 h-6 rounded bg-[#6172F3] shadow-lg flex items-center justify-center flex-shrink-0">
             {getSkillIcon(selectedSkillName, 'w-4 h-4 text-white')}
           </div>
-<<<<<<< HEAD
-          <span className="text-sm font-medium leading-normal text-[rgba(0,0,0,0.8)] truncate  dark:text-[rgba(225,225,225,0.8)]">
-            {selectedSkillName
-              ? t(`${selectedSkillName}.name`, { ns: 'skill' })
-              : t('canvas.skill.askAI')}
-          </span>
-=======
 
           <Tooltip
             title={
@@ -170,7 +163,6 @@
               />
             </div>
           </Tooltip>
->>>>>>> 96d16242
         </div>
         {selectedSkillName && !readonly && (
           <Button
