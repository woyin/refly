--- conflicted
+++ resolved
@@ -1,13 +1,14 @@
 import { NodeProps, Position, useReactFlow } from '@xyflow/react';
 import { CanvasNode, CanvasNodeData, SkillNodeMeta } from './types';
 import { Node } from '@xyflow/react';
+import { Button } from 'antd';
 import { CustomHandle } from './custom-handle';
 import { useState, useCallback, useEffect, useMemo, memo } from 'react';
 
 import { getNodeCommonStyles } from './index';
 import { ChatInput } from '@refly-packages/ai-workspace-common/components/canvas/launchpad/chat-input';
 import { IconAskAI } from '@refly-packages/ai-workspace-common/components/common/icon';
-import { CanvasNode, ModelInfo, Skill } from '@refly/openapi-schema';
+import { ModelInfo, Skill } from '@refly/openapi-schema';
 import { useDebouncedCallback } from 'use-debounce';
 import { ChatActions } from '@refly-packages/ai-workspace-common/components/canvas/launchpad/chat-actions';
 import { useInvokeAction } from '@refly-packages/ai-workspace-common/hooks/canvas/use-invoke-action';
@@ -24,14 +25,10 @@
 import { IContextItem } from '@refly-packages/ai-workspace-common/stores/context-panel';
 import { usePatchNodeData } from '@refly-packages/ai-workspace-common/hooks/canvas/use-patch-node-data';
 import { useEdgeStyles } from '@refly-packages/ai-workspace-common/components/canvas/constants';
-<<<<<<< HEAD
 import { genActionResultID } from '@refly-packages/utils/id';
 import { useAddNode } from '@refly-packages/ai-workspace-common/hooks/canvas/use-add-node';
-=======
 import { useTranslation } from 'react-i18next';
 import { IconClose } from '@arco-design/web-react/icon';
-import { Button } from 'antd';
->>>>>>> dedbd16a
 
 type SkillNode = Node<CanvasNodeData<SkillNodeMeta>, 'skill'>;
 
@@ -79,14 +76,9 @@
     const { edges } = useCanvasData();
     const patchNodeData = usePatchNodeData();
     const edgeStyles = useEdgeStyles();
-<<<<<<< HEAD
     const { getNode, getNodes, getEdges, addEdges, deleteElements } = useReactFlow();
     const { addNode } = useAddNode();
-    const deleteNode = useDeleteNode();
-=======
-    const { getNode, addEdges, deleteElements } = useReactFlow();
     const { deleteNode } = useDeleteNode();
->>>>>>> dedbd16a
 
     const { query, selectedSkill, modelInfo, contextItems = [] } = data.metadata;
 
@@ -232,11 +224,7 @@
 
     useEffect(() => {
       const handleNodeRun = () => handleSendMessage();
-<<<<<<< HEAD
-      const handleNodeDelete = () => deleteNode(id);
-=======
       const handleNodeDelete = () => handleDelete();
->>>>>>> dedbd16a
 
       nodeActionEmitter.on(createNodeEventName(id, 'run'), handleNodeRun);
       nodeActionEmitter.on(createNodeEventName(id, 'delete'), handleNodeDelete);
@@ -246,11 +234,7 @@
         nodeActionEmitter.off(createNodeEventName(id, 'delete'), handleNodeDelete);
         cleanupNodeEvents(id);
       };
-<<<<<<< HEAD
-    }, [id, handleSendMessage, deleteNode]);
-=======
     }, [id, handleSendMessage, handleDelete]);
->>>>>>> dedbd16a
 
     return (
       <div className="relative group" onMouseEnter={handleMouseEnter} onMouseLeave={handleMouseLeave}>
