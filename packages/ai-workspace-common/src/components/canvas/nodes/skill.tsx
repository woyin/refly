import { Edge, NodeProps, Position, useReactFlow } from '@xyflow/react';
import { CanvasNode, CanvasNodeData, purgeToolsets, SkillNodeMeta } from '@refly/canvas-common';
import { Node } from '@xyflow/react';
<<<<<<< HEAD
=======
import { Form } from 'antd';
import { useTranslation } from 'react-i18next';
>>>>>>> 9f6551b8
import { CustomHandle } from './shared/custom-handle';
import { useState, useCallback, useEffect, useMemo, memo } from 'react';

import { getNodeCommonStyles } from './shared/styles';
import { ModelCapabilities, ModelInfo, SkillRuntimeConfig } from '@refly/openapi-schema';

// Use union type from launchpad/types for mention-capable variables
import type { MentionVariable } from '@refly-packages/ai-workspace-common/components/canvas/launchpad/types';
import { useInvokeAction } from '@refly-packages/ai-workspace-common/hooks/canvas/use-invoke-action';
import { useCanvasContext } from '@refly-packages/ai-workspace-common/context/canvas';
import { useChatStoreShallow, useLaunchpadStoreShallow } from '@refly/stores';
import { useCanvasData } from '@refly-packages/ai-workspace-common/hooks/canvas/use-canvas-data';
import { useNodeHoverEffect } from '@refly-packages/ai-workspace-common/hooks/canvas/use-node-hover';
import { cleanupNodeEvents } from '@refly-packages/ai-workspace-common/events/nodeActions';
import { nodeActionEmitter } from '@refly-packages/ai-workspace-common/events/nodeActions';
import { createNodeEventName } from '@refly-packages/ai-workspace-common/events/nodeActions';
import { useDeleteNode } from '@refly-packages/ai-workspace-common/hooks/canvas/use-delete-node';
import { IContextItem } from '@refly/common-types';
import { useEdgeStyles } from '@refly-packages/ai-workspace-common/components/canvas/constants';
import { genActionResultID, genUniqueId } from '@refly/utils/id';
import { useAddNode } from '@refly-packages/ai-workspace-common/hooks/canvas/use-add-node';
import { convertContextItemsToNodeFilters } from '@refly/canvas-common';
import { useContextUpdateByEdges } from '@refly-packages/ai-workspace-common/hooks/canvas/use-debounced-context-update';
import { ChatPanel } from '@refly-packages/ai-workspace-common/components/canvas/node-chat-panel';
import { useNodeData } from '@refly-packages/ai-workspace-common/hooks/canvas';
import { useDebouncedCallback } from 'use-debounce';
import { useAskProject } from '@refly-packages/ai-workspace-common/hooks/canvas/use-ask-project';
import { useContextPanelStore } from '@refly/stores';
import { edgeEventsEmitter } from '@refly-packages/ai-workspace-common/events/edge';
import { useSelectedNodeZIndex } from '@refly-packages/ai-workspace-common/hooks/canvas/use-selected-node-zIndex';
import { NodeActionButtons } from './shared/node-action-buttons';
import { useGetWorkflowVariables } from '@refly-packages/ai-workspace-common/queries';
import { GenericToolset } from '@refly/openapi-schema';
import { nodeOperationsEmitter } from '@refly-packages/ai-workspace-common/events/nodeOperations';
import { useExtractVariables } from '@refly-packages/ai-workspace-common/queries';
import type { ExtractVariablesRequest, VariableExtractionResult } from '@refly/openapi-schema';
import { processQueryWithVariables } from '@refly-packages/ai-workspace-common/utils/workflow-variable-processor';

const NODE_WIDTH = 480;
const NODE_SIDE_CONFIG = { width: NODE_WIDTH, height: 'auto' };

type SkillNode = Node<CanvasNodeData<SkillNodeMeta>, 'skill'>;

export const SkillNode = memo(
  ({ data, selected, id }: NodeProps<SkillNode>) => {
    const [isHovered, setIsHovered] = useState(false);
    const [isMediaGenerating, setIsMediaGenerating] = useState(false);
    const { edges } = useCanvasData();
    const { setNodeData, setNodeStyle } = useNodeData();
    const edgeStyles = useEdgeStyles();
    const { getNode, getNodes, getEdges, addEdges, deleteElements } = useReactFlow();
    const { addNode } = useAddNode();
    const { deleteNode } = useDeleteNode();
    useSelectedNodeZIndex(id, selected);

    const { t } = useTranslation();
    const { canvasId, readonly } = useCanvasContext();

    const { projectId, handleProjectChange, getFinalProjectId } = useAskProject();

    const { metadata = {} } = data;
    const {
      query,
      modelInfo,
      contextItems = [],
      runtimeConfig,
      selectedToolsets: metadataSelectedToolsets,
    } = metadata;

    const { selectedToolsets: selectedToolsetsFromStore } = useLaunchpadStoreShallow((state) => ({
      selectedToolsets: state.selectedToolsets,
    }));

    const [localQuery, setLocalQuery] = useState(query);
    const [_extractionResult, _setExtractionResult] = useState<VariableExtractionResult | null>(
      null,
    );
    const [isExtracting, setIsExtracting] = useState(false);
    const [selectedToolsets, setLocalSelectedToolsets] = useState<GenericToolset[]>(
      metadataSelectedToolsets ?? selectedToolsetsFromStore ?? [],
    );

    const { data: workflowVariables, refetch: refetchWorkflowVariables } = useGetWorkflowVariables({
      query: {
        canvasId,
      },
    });
    const extractVariablesMutation = useExtractVariables();

<<<<<<< HEAD
=======
    // Generate variables including canvas nodes
    const variables: MentionVariable[] = useMemo(() => {
      const baseVariables: MentionVariable[] = (workflowVariables?.data ?? []) as MentionVariable[];
      // Add step record variables from skillResponse nodes
      const stepRecordVariables: MentionVariable[] =
        nodes
          ?.filter((node) => node.type === 'skillResponse')
          ?.map((node) => ({
            name: node.data?.title ?? t('common.untitled'),
            source: 'stepRecord',
            variableType: 'step',
            entityId: node.data?.entityId,
            nodeId: node.id,
          })) ?? [];

      // Add result record variables from non-skill nodes
      const resultRecordVariables: MentionVariable[] =
        nodes
          ?.filter((node) => node.type !== 'skill' && node.type !== 'skillResponse')
          ?.map((node) => ({
            name: node.data?.title ?? t('common.untitled'),
            source: 'resultRecord',
            variableType: 'result',
            entityId: node.data?.entityId,
            nodeId: node.id,
          })) ?? [];

      return [...baseVariables, ...stepRecordVariables, ...resultRecordVariables];
    }, [nodes, workflowVariables?.data]);

>>>>>>> 9f6551b8
    // Check if node has any connections
    const isTargetConnected = useMemo(() => edges?.some((edge) => edge.target === id), [edges, id]);
    const isSourceConnected = useMemo(() => edges?.some((edge) => edge.source === id), [edges, id]);

    const updateNodeData = useDebouncedCallback((data: Partial<CanvasNodeData<SkillNodeMeta>>) => {
      setNodeData(id, data);
    }, 50);

    const { skillSelectedModel, setSkillSelectedModel } = useChatStoreShallow((state) => ({
      skillSelectedModel: state.skillSelectedModel,
      setSkillSelectedModel: state.setSkillSelectedModel,
    }));

    const { invokeAction, abortAction } = useInvokeAction({ source: 'skill-node' });

    const setQuery = useCallback(
      (query: string) => {
        setLocalQuery(query);
        updateNodeData({ title: query, metadata: { query } });
      },
      [id, updateNodeData],
    );

    const setModelInfo = useCallback(
      (modelInfo: ModelInfo | null) => {
        setNodeData(id, { metadata: { modelInfo } });
        setSkillSelectedModel(modelInfo);
      },
      [id, setNodeData, setSkillSelectedModel],
    );

    const setContextItems = useCallback(
      (items: IContextItem[]) => {
        setNodeData(id, { metadata: { contextItems: items } });

        const nodes = getNodes() as CanvasNode<any>[];
        const entityNodeMap = new Map(nodes.map((node) => [node.data?.entityId, node]));
        const contextNodes = items.map((item) => entityNodeMap.get(item.entityId)).filter(Boolean);

        const edges = getEdges();
        const existingEdges = edges?.filter((edge) => edge.target === id) ?? [];
        const existingSourceIds = new Set(existingEdges.map((edge) => edge.source));
        const newSourceNodes = contextNodes.filter((node) => !existingSourceIds.has(node?.id));

        const newEdges = newSourceNodes.map((node) => ({
          id: `edge-${genUniqueId()}`,
          source: node.id,
          target: id,
          style: edgeStyles.hover,
          type: 'default',
        }));

        const contextNodeIds = new Set(contextNodes.map((node) => node?.id));
        const edgesToRemove = existingEdges.filter((edge) => !contextNodeIds.has(edge.source));

        setTimeout(() => {
          if (newEdges?.length > 0) {
            addEdges(newEdges);
          }

          if (edgesToRemove?.length > 0) {
            deleteElements({ edges: edgesToRemove });
          }
        }, 10);
      },
      [id, setNodeData, addEdges, getNodes, getEdges, deleteElements, edgeStyles.hover],
    );

    const setRuntimeConfig = useCallback(
      (runtimeConfig: SkillRuntimeConfig) => {
        setNodeData(id, { metadata: { runtimeConfig } });
      },
      [id, setNodeData],
    );

    const setSelectedToolsets = useCallback(
      (toolsets: GenericToolset[]) => {
        const purgedToolsets = purgeToolsets(toolsets);
        setLocalSelectedToolsets(purgedToolsets);
        updateNodeData({ metadata: { selectedToolsets: purgedToolsets } });
      },
      [updateNodeData],
    );

    useEffect(() => {
      if (!metadataSelectedToolsets) {
        setSelectedToolsets(selectedToolsetsFromStore ?? []);
      }
    }, [selectedToolsetsFromStore, metadataSelectedToolsets]);

    useEffect(() => {
      setNodeStyle(id, NODE_SIDE_CONFIG);
    }, [id, setNodeStyle]);

    useEffect(() => {
      if (skillSelectedModel && !modelInfo) {
        setModelInfo(skillSelectedModel);
      }
    }, [skillSelectedModel, modelInfo, setModelInfo]);

    const { handleMouseEnter: onHoverStart, handleMouseLeave: onHoverEnd } = useNodeHoverEffect(id);

    const handleMouseEnter = useCallback(() => {
      setIsHovered(true);
      onHoverStart();
    }, [onHoverStart]);

    const handleMouseLeave = useCallback(() => {
      setIsHovered(false);
      onHoverEnd();
    }, [onHoverEnd]);

    const handleSendMessage = useCallback(() => {
      const node = getNode(id);
      const data = node?.data as CanvasNodeData<SkillNodeMeta>;
      const {
        query = '',
        contextItems = [],
        modelInfo,
        runtimeConfig = {},
        projectId,
      } = data?.metadata ?? {};
      const { runtimeConfig: contextRuntimeConfig } = useContextPanelStore.getState();
      const finalProjectId = getFinalProjectId(projectId);

      // Check if this is a media generation model
      const isMediaGeneration = modelInfo?.category === 'mediaGeneration';

      if (isMediaGeneration) {
        // Prevent multiple clicks during media generation
        if (isMediaGenerating) {
          return;
        }

        setIsMediaGenerating(true);

        // Handle media generation using existing media generation flow
        // Parse capabilities from modelInfo
        const capabilities = modelInfo?.capabilities as ModelCapabilities;
        const mediaType = capabilities?.image
          ? 'image'
          : capabilities?.video
            ? 'video'
            : capabilities?.audio
              ? 'audio'
              : 'image'; // Default fallback

        // Emit media generation event
        nodeOperationsEmitter.emit('generateMedia', {
          providerItemId: modelInfo?.providerItemId ?? '',
          targetType: 'canvas',
          targetId: canvasId ?? '',
          mediaType,
          query,
          modelInfo,
          nodeId: id,
          contextItems,
        });

        return;
      }

      // Direct skill execution without automatic variable extraction
      // Only use extraction result if it was manually triggered via button
      const originalQuery = query || localQuery;
      if (!canvasId || !originalQuery) {
        return;
      }

      // Process query with workflow variables
      const variables = (workflowVariables?.data ?? []) as MentionVariable[];
      const { query: processedQuery } = processQueryWithVariables(originalQuery, variables);

      const resultId = genActionResultID();
      invokeAction(
        {
          resultId,
          query: processedQuery, // Use processed query for skill execution
          modelInfo,
          contextItems,
          version: data?.metadata.version,
          runtimeConfig: {
            ...contextRuntimeConfig,
            ...runtimeConfig,
          },
          projectId: finalProjectId,
          selectedToolsets,
          structuredData: {
            query: originalQuery,
          },
        },
        {
          entityId: canvasId,
          entityType: 'canvas',
        },
      );
      addNode(
        {
          type: 'skillResponse',
          data: {
            title: processedQuery, // Use processed query for title
            entityId: resultId,
            metadata: {
              ...data?.metadata,
              status: 'executing',
              contextItems,
              selectedToolsets,
              modelInfo,
              runtimeConfig: {
                ...contextRuntimeConfig,
                ...runtimeConfig,
              },
              structuredData: {
                query: originalQuery, // Store original query in structuredData
              },
              projectId: finalProjectId,
            },
          },
          position: node.position,
        },
        convertContextItemsToNodeFilters(contextItems),
      );
      deleteElements({ nodes: [node] });
    }, [
      id,
      getNode,
      deleteElements,
      invokeAction,
      canvasId,
      addNode,
      localQuery,
      selectedToolsets,
      contextItems,
      modelInfo,
      runtimeConfig,
      getFinalProjectId,
    ]);

    const handleDelete = useCallback(() => {
      const currentNode = getNode(id);
      deleteNode({
        id,
        type: 'skill',
        data,
        position: currentNode?.position || { x: 0, y: 0 },
      });
    }, [id, data, getNode, deleteNode]);

    useEffect(() => {
      const handleNodeRun = () => handleSendMessage();
      const handleExtractVariables = async () => {
        const node = getNode(id);
        const data = (node?.data ?? {}) as CanvasNodeData<SkillNodeMeta>;
        const prompt = (data?.metadata?.query ?? '').toString();

        // Guard: require non-empty canvasId and prompt
        if (!canvasId || !prompt) {
          return;
        }

        setIsExtracting(true);
        const payload: ExtractVariablesRequest = {
          prompt,
          canvasId,
          mode: 'candidate',
        };

        try {
          const _result = await extractVariablesMutation.mutateAsync({ body: payload });
          console.log('🚀 ~ handleExtractVariables ~ _result:', _result);
          // const extractionData = result?.data;

          // if (extractionData) {
          //   setExtractionResult(extractionData);
          //   // Update the query with processed prompt
          //   setQuery(extractionData.processedPrompt);
          //   setLocalQuery(extractionData.processedPrompt);
          //   updateNodeData({
          //     title: extractionData.processedPrompt,
          //     metadata: {
          //       ...data?.metadata,
          //       query: extractionData.processedPrompt,
          //     },
          //   });
          // }
          // Refresh workflow variables so RichChatInput can render latest variables
          // await refetchWorkflowVariables();
        } catch {
          // No-op: UI toasts can be added by caller if needed
        } finally {
          setIsExtracting(false);
        }
      };
      const handleNodeDelete = () => handleDelete();

      // Handle media generation completion events
      const handleMediaGenerationComplete = ({
        nodeId: completedNodeId,
        success,
        error,
      }: { nodeId: string; success: boolean; error?: string }) => {
        // Reset loading state if this is the node we're waiting for
        if (completedNodeId === id) {
          setIsMediaGenerating(false);

          // Show error message if generation failed
          if (!success && error) {
            console.error('Media generation failed:', error);
          }
        }
      };

      nodeActionEmitter.on(createNodeEventName(id, 'run'), handleNodeRun);
      nodeActionEmitter.on(createNodeEventName(id, 'extractVariables'), handleExtractVariables);
      nodeActionEmitter.on(createNodeEventName(id, 'delete'), handleNodeDelete);
      nodeOperationsEmitter.on('mediaGenerationComplete', handleMediaGenerationComplete);

      return () => {
        nodeActionEmitter.off(createNodeEventName(id, 'run'), handleNodeRun);
        nodeActionEmitter.off(createNodeEventName(id, 'extractVariables'), handleExtractVariables);
        nodeActionEmitter.off(createNodeEventName(id, 'delete'), handleNodeDelete);
        nodeOperationsEmitter.off('mediaGenerationComplete', handleMediaGenerationComplete);
        cleanupNodeEvents(id);
      };
    }, [
      id,
      handleSendMessage,
      handleDelete,
      canvasId,
      getNode,
      extractVariablesMutation,
      refetchWorkflowVariables,
      updateNodeData,
      setQuery,
      setLocalQuery,
    ]);

    // Use the new custom hook instead of the local implementation
    const { debouncedUpdateContextItems } = useContextUpdateByEdges({
      readonly,
      nodeId: id,
      updateNodeData: (data) => updateNodeData(data),
    });

    // listen to edges changes and automatically update contextItems
    useEffect(() => {
      const handleEdgeChange = (data: { newEdges: Edge[] }) => {
        const node = getNode(id) as CanvasNode<SkillNodeMeta>;
        if (!node) return;
        const contextItems = node.data?.metadata?.contextItems ?? [];
        debouncedUpdateContextItems(contextItems, data.newEdges ?? []);
      };

      edgeEventsEmitter.on('edgeChange', handleEdgeChange);

      return () => edgeEventsEmitter.off('edgeChange', handleEdgeChange);
    }, [id, debouncedUpdateContextItems]);

    return (
      <div
        onMouseEnter={handleMouseEnter}
        onMouseLeave={handleMouseLeave}
        className="rounded-2xl relative"
        style={NODE_SIDE_CONFIG}
        data-cy="skill-node"
      >
        {!readonly && (
          <NodeActionButtons
            nodeId={id}
            nodeType="skill"
            isNodeHovered={isHovered}
            isSelected={selected}
            isExtracting={isExtracting}
          />
        )}

        <CustomHandle
          id={`${id}-target`}
          nodeId={id}
          type="target"
          position={Position.Left}
          isConnected={isTargetConnected}
          isNodeHovered={isHovered}
          nodeType="skill"
        />
        <CustomHandle
          id={`${id}-source`}
          nodeId={id}
          type="source"
          position={Position.Right}
          isConnected={isSourceConnected}
          isNodeHovered={isHovered}
          nodeType="skill"
        />

        <div
          className={`h-full flex flex-col relative z-1 px-4 py-3 box-border ${getNodeCommonStyles({ selected, isHovered })}`}
        >
          <ChatPanel
            mode="node"
            readonly={readonly}
            query={localQuery}
            setQuery={setQuery}
            contextItems={contextItems}
            setContextItems={setContextItems}
            modelInfo={modelInfo}
            setModelInfo={setModelInfo}
            runtimeConfig={runtimeConfig || {}}
            setRuntimeConfig={setRuntimeConfig}
            handleSendMessage={handleSendMessage}
            handleAbortAction={abortAction}
            projectId={projectId}
            handleProjectChange={(projectId) => {
              handleProjectChange(projectId);
              updateNodeData({ metadata: { projectId } });
            }}
            enableRichInput={true}
            selectedToolsets={selectedToolsets}
            onSelectedToolsetsChange={setSelectedToolsets}
            loading={isMediaGenerating}
          />
        </div>
      </div>
    );
  },
  (prevProps, nextProps) => {
    // Optimize re-renders by comparing only necessary props
    return (
      prevProps.id === nextProps.id &&
      prevProps.selected === nextProps.selected &&
      prevProps.data?.title === nextProps.data?.title &&
      JSON.stringify(prevProps.data?.metadata) === JSON.stringify(nextProps.data?.metadata)
    );
  },
);

SkillNode.displayName = 'SkillNode';<|MERGE_RESOLUTION|>--- conflicted
+++ resolved
@@ -1,11 +1,6 @@
 import { Edge, NodeProps, Position, useReactFlow } from '@xyflow/react';
 import { CanvasNode, CanvasNodeData, purgeToolsets, SkillNodeMeta } from '@refly/canvas-common';
 import { Node } from '@xyflow/react';
-<<<<<<< HEAD
-=======
-import { Form } from 'antd';
-import { useTranslation } from 'react-i18next';
->>>>>>> 9f6551b8
 import { CustomHandle } from './shared/custom-handle';
 import { useState, useCallback, useEffect, useMemo, memo } from 'react';
 
@@ -61,7 +56,6 @@
     const { deleteNode } = useDeleteNode();
     useSelectedNodeZIndex(id, selected);
 
-    const { t } = useTranslation();
     const { canvasId, readonly } = useCanvasContext();
 
     const { projectId, handleProjectChange, getFinalProjectId } = useAskProject();
@@ -95,39 +89,6 @@
     });
     const extractVariablesMutation = useExtractVariables();
 
-<<<<<<< HEAD
-=======
-    // Generate variables including canvas nodes
-    const variables: MentionVariable[] = useMemo(() => {
-      const baseVariables: MentionVariable[] = (workflowVariables?.data ?? []) as MentionVariable[];
-      // Add step record variables from skillResponse nodes
-      const stepRecordVariables: MentionVariable[] =
-        nodes
-          ?.filter((node) => node.type === 'skillResponse')
-          ?.map((node) => ({
-            name: node.data?.title ?? t('common.untitled'),
-            source: 'stepRecord',
-            variableType: 'step',
-            entityId: node.data?.entityId,
-            nodeId: node.id,
-          })) ?? [];
-
-      // Add result record variables from non-skill nodes
-      const resultRecordVariables: MentionVariable[] =
-        nodes
-          ?.filter((node) => node.type !== 'skill' && node.type !== 'skillResponse')
-          ?.map((node) => ({
-            name: node.data?.title ?? t('common.untitled'),
-            source: 'resultRecord',
-            variableType: 'result',
-            entityId: node.data?.entityId,
-            nodeId: node.id,
-          })) ?? [];
-
-      return [...baseVariables, ...stepRecordVariables, ...resultRecordVariables];
-    }, [nodes, workflowVariables?.data]);
-
->>>>>>> 9f6551b8
     // Check if node has any connections
     const isTargetConnected = useMemo(() => edges?.some((edge) => edge.target === id), [edges, id]);
     const isSourceConnected = useMemo(() => edges?.some((edge) => edge.source === id), [edges, id]);
