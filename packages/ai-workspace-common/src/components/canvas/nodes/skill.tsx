--- conflicted
+++ resolved
@@ -5,27 +5,18 @@
 import { CustomHandle } from './shared/custom-handle';
 import { useState, useCallback, useEffect, useMemo, memo } from 'react';
 
-<<<<<<< HEAD
 import { getNodeCommonStyles } from './shared/styles';
 import {
-=======
-import { getNodeCommonStyles } from './index';
-import {
   ModelCapabilities,
->>>>>>> 49aefcad
   ModelInfo,
   Skill,
   SkillRuntimeConfig,
   SkillTemplateConfig,
-<<<<<<< HEAD
   WorkflowVariable,
 } from '@refly/openapi-schema';
 
 // Use union type from launchpad/types for mention-capable variables
 import type { MentionVariable } from '@refly-packages/ai-workspace-common/components/canvas/launchpad/types';
-=======
-} from '@refly/openapi-schema';
->>>>>>> 49aefcad
 import { useInvokeAction } from '@refly-packages/ai-workspace-common/hooks/canvas/use-invoke-action';
 import { useCanvasContext } from '@refly-packages/ai-workspace-common/context/canvas';
 import { useChatStoreShallow } from '@refly/stores';
@@ -51,11 +42,8 @@
 import { edgeEventsEmitter } from '@refly-packages/ai-workspace-common/events/edge';
 import { useSelectedNodeZIndex } from '@refly-packages/ai-workspace-common/hooks/canvas/use-selected-node-zIndex';
 import { NodeActionButtons } from './shared/node-action-buttons';
-<<<<<<< HEAD
 import { useGetWorkflowVariables } from '@refly-packages/ai-workspace-common/queries';
-=======
 import { nodeOperationsEmitter } from '@refly-packages/ai-workspace-common/events/nodeOperations';
->>>>>>> 49aefcad
 
 const NODE_WIDTH = 480;
 const NODE_SIDE_CONFIG = { width: NODE_WIDTH, height: 'auto' };
