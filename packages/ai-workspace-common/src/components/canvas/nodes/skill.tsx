--- conflicted
+++ resolved
@@ -43,13 +43,10 @@
 import { useSelectedNodeZIndex } from '@refly-packages/ai-workspace-common/hooks/canvas/use-selected-node-zIndex';
 import { NodeActionButtons } from './shared/node-action-buttons';
 import { useGetWorkflowVariables } from '@refly-packages/ai-workspace-common/queries';
-<<<<<<< HEAD
+import { GenericToolset } from '@refly/openapi-schema';
+import { nodeOperationsEmitter } from '@refly-packages/ai-workspace-common/events/nodeOperations';
 import { useExtractVariables } from '@refly-packages/ai-workspace-common/queries';
 import type { ExtractVariablesRequest, VariableExtractionResult } from '@refly/openapi-schema';
-=======
-import { GenericToolset } from '@refly/openapi-schema';
-import { nodeOperationsEmitter } from '@refly-packages/ai-workspace-common/events/nodeOperations';
->>>>>>> d00c8976
 
 const NODE_WIDTH = 480;
 const NODE_SIDE_CONFIG = { width: NODE_WIDTH, height: 'auto' };
@@ -89,17 +86,13 @@
     }));
 
     const [localQuery, setLocalQuery] = useState(query);
-<<<<<<< HEAD
     const [extractionResult, setExtractionResult] = useState<VariableExtractionResult | null>(null);
     const [isExtracting, setIsExtracting] = useState(false);
-    const { data: workflowVariables, refetch: refetchWorkflowVariables } = useGetWorkflowVariables({
-=======
     const [selectedToolsets, setLocalSelectedToolsets] = useState<GenericToolset[]>(
       metadataSelectedToolsets ?? selectedToolsetsFromStore ?? [],
     );
 
-    const { data: workflowVariables } = useGetWorkflowVariables({
->>>>>>> d00c8976
+    const { data: workflowVariables, refetch: refetchWorkflowVariables } = useGetWorkflowVariables({
       query: {
         canvasId,
       },
@@ -292,7 +285,37 @@
       const { runtimeConfig: contextRuntimeConfig } = useContextPanelStore.getState();
       const finalProjectId = getFinalProjectId(projectId);
 
-<<<<<<< HEAD
+      // Check if this is a media generation model
+      const isMediaGeneration = modelInfo?.category === 'mediaGeneration';
+
+      if (isMediaGeneration) {
+        // Handle media generation using existing media generation flow
+        // Parse capabilities from modelInfo
+        const capabilities = modelInfo?.capabilities as ModelCapabilities;
+        const mediaType = capabilities?.image
+          ? 'image'
+          : capabilities?.video
+            ? 'video'
+            : capabilities?.audio
+              ? 'audio'
+              : 'image'; // Default fallback
+
+        // Emit media generation event
+        nodeOperationsEmitter.emit('generateMedia', {
+          providerItemId: modelInfo?.providerItemId ?? '',
+          targetType: 'canvas',
+          targetId: canvasId ?? '',
+          mediaType,
+          query,
+          modelInfo,
+          nodeId: id,
+          contextItems,
+        });
+
+        return;
+      }
+
+      // Original skill execution logic for non-media models
       // If we have extraction result with sessionId, use it directly
       if (extractionResult?.sessionId) {
         const resultId = genActionResultID();
@@ -306,6 +329,7 @@
               ...runtimeConfig,
             },
             projectId: finalProjectId,
+            selectedToolsets,
           },
           {
             entityId: canvasId,
@@ -323,6 +347,7 @@
                 status: 'executing',
                 contextItems,
                 tplConfig,
+                selectedToolsets,
                 selectedSkill,
                 modelInfo,
                 runtimeConfig: {
@@ -368,63 +393,6 @@
           setLocalQuery(nextPrompt);
           updateNodeData({
             title: nextPrompt,
-=======
-      // Check if this is a media generation model
-      const isMediaGeneration = modelInfo?.category === 'mediaGeneration';
-
-      if (isMediaGeneration) {
-        // Handle media generation using existing media generation flow
-        // Parse capabilities from modelInfo
-        const capabilities = modelInfo?.capabilities as ModelCapabilities;
-        const mediaType = capabilities?.image
-          ? 'image'
-          : capabilities?.video
-            ? 'video'
-            : capabilities?.audio
-              ? 'audio'
-              : 'image'; // Default fallback
-
-        // Emit media generation event
-        nodeOperationsEmitter.emit('generateMedia', {
-          providerItemId: modelInfo?.providerItemId ?? '',
-          targetType: 'canvas',
-          targetId: canvasId ?? '',
-          mediaType,
-          query,
-          modelInfo,
-          nodeId: id,
-          contextItems,
-        });
-
-        return;
-      }
-
-      // Original skill execution logic for non-media models
-      const resultId = genActionResultID();
-      invokeAction(
-        {
-          resultId,
-          ...data?.metadata,
-          tplConfig,
-          runtimeConfig: {
-            ...contextRuntimeConfig,
-            ...runtimeConfig,
-          },
-          projectId: finalProjectId,
-          selectedToolsets,
-        },
-        {
-          entityId: canvasId,
-          entityType: 'canvas',
-        },
-      );
-      addNode(
-        {
-          type: 'skillResponse',
-          data: {
-            title: query,
-            entityId: resultId,
->>>>>>> d00c8976
             metadata: {
               ...data?.metadata,
               query: nextPrompt,
@@ -439,12 +407,6 @@
               resultId,
               ...data?.metadata,
               tplConfig,
-<<<<<<< HEAD
-=======
-              selectedToolsets,
-              selectedSkill,
-              modelInfo,
->>>>>>> d00c8976
               runtimeConfig: {
                 ...contextRuntimeConfig,
                 ...runtimeConfig,
@@ -491,11 +453,7 @@
         }
       };
 
-<<<<<<< HEAD
       extractAndSend();
-=======
-      deleteElements({ nodes: [node] });
->>>>>>> d00c8976
     }, [
       id,
       getNode,
@@ -504,13 +462,8 @@
       canvasId,
       addNode,
       form,
-<<<<<<< HEAD
       extractionResult,
       localQuery,
-=======
-      selectedToolsets,
-      contextItems,
->>>>>>> d00c8976
     ]);
 
     const handleDelete = useCallback(() => {
