import { Position, useReactFlow } from '@xyflow/react';
import { CanvasNode, CanvasNodeData, MemoNodeProps } from './types';
import { Node } from '@xyflow/react';
import { CustomHandle } from './custom-handle';
import { useState, useCallback, useRef, useEffect } from 'react';
import { useNodeHoverEffect } from '@refly-packages/ai-workspace-common/hooks/canvas/use-node-hover';
import { useSetNodeDataByEntity } from '@refly-packages/ai-workspace-common/hooks/canvas/use-set-node-data-by-entity';
import { getNodeCommonStyles } from './index';
import { ActionButtons } from './action-buttons';
import { useTranslation } from 'react-i18next';
import { useAddToContext } from '@refly-packages/ai-workspace-common/hooks/canvas/use-add-to-context';
import { useDeleteNode } from '@refly-packages/ai-workspace-common/hooks/canvas/use-delete-node';

import { time } from '@refly-packages/ai-workspace-common/utils/time';
import { LOCALE } from '@refly/common-types';
import { useCanvasStoreShallow } from '@refly-packages/ai-workspace-common/stores/canvas';
import Moveable from 'react-moveable';
import classNames from 'classnames';
import { useEditor, EditorContent } from '@tiptap/react';
import { Markdown as MarkdownPreview } from '@refly-packages/ai-workspace-common/components/markdown';
import { Markdown } from 'tiptap-markdown';
import StarterKit from '@tiptap/starter-kit';
import TextStyle from '@tiptap/extension-text-style';
import { Color } from '@tiptap/extension-color';
import Highlight from '@tiptap/extension-highlight';
import { Link } from '@tiptap/extension-link';
import Underline from '@tiptap/extension-underline';
import TaskList from '@tiptap/extension-task-list';
import TaskItem from '@tiptap/extension-task-item';
import Placeholder from '@tiptap/extension-placeholder';
import './memo.scss';
import { useThrottledCallback } from 'use-debounce';
import { EditorInstance } from '@refly-packages/ai-workspace-common/components/editor/core/components';
import {
  cleanupNodeEvents,
  createNodeEventName,
  nodeActionEmitter,
} from '@refly-packages/ai-workspace-common/events/nodeActions';
import { useInsertToDocument } from '@refly-packages/ai-workspace-common/hooks/canvas/use-insert-to-document';
import { MemoEditor } from './memo-editor';
import { useCanvasData } from '@refly-packages/ai-workspace-common/hooks/canvas/use-canvas-data';

type MemoNode = Node<CanvasNodeData, 'memo'>;

export const MemoNode = ({
  data,
  selected,
  id,
  isPreview = false,
  hideActions = false,
  hideHandles = false,
  onNodeClick,
}: MemoNodeProps) => {
  const [isHovered, setIsHovered] = useState(false);
  const { edges } = useCanvasData();
  const setNodeDataByEntity = useSetNodeDataByEntity();
  const { i18n, t } = useTranslation();
  const language = i18n.languages?.[0];

  // console.log('memo', id);

  const { getNode } = useReactFlow();
  const node = getNode(id);
  const targetRef = useRef<HTMLDivElement>(null);
  const [size, setSize] = useState({
    width: node?.measured?.width ?? 288,
    height: node?.measured?.height ?? 284,
  });
  const { operatingNodeId } = useCanvasStoreShallow((state) => ({
    operatingNodeId: state.operatingNodeId,
  }));

  const { handleMouseEnter: onHoverStart, handleMouseLeave: onHoverEnd } = useNodeHoverEffect(id);

  const isOperating = operatingNodeId === id;

  // Check if node has any connections
  const isTargetConnected = edges?.some((edge) => edge.target === id);
  const isSourceConnected = edges?.some((edge) => edge.source === id);

  // Handle node hover events
  const handleMouseEnter = useCallback(() => {
    setIsHovered(true);
    onHoverStart();
  }, [onHoverStart]);

  const handleMouseLeave = useCallback(() => {
    setIsHovered(false);
    onHoverEnd();
  }, [onHoverEnd]);

  const { addToContext } = useAddToContext();

  const handleAddToContext = useCallback(() => {
    addToContext({
      id,
      type: 'memo',
      data,
      position: { x: 0, y: 0 },
    } as CanvasNode);
  }, [id, data, addToContext]);

<<<<<<< HEAD
  const deleteNode = useDeleteNode();
=======
  const { deleteNode } = useDeleteNode();

  const handleDelete = useCallback(() => {
    deleteNode({
      id,
      type: 'memo',
      data,
      position: { x: 0, y: 0 },
    } as CanvasNode);
  }, [id, data, deleteNode]);
>>>>>>> dedbd16a

  const insertToDoc = useInsertToDocument(data.entityId);
  const handleInsertToDoc = useCallback(async () => {
    await insertToDoc('insertBelow', data?.contentPreview);
  }, [insertToDoc, data.entityId, data]);

  // Add event handling
  useEffect(() => {
    // Create node-specific event handlers
    const handleNodeAddToContext = () => handleAddToContext();
    const handleNodeDelete = () => deleteNode(id);
    const handleNodeInsertToDoc = () => handleInsertToDoc();

    // Register events with node ID
    nodeActionEmitter.on(createNodeEventName(id, 'addToContext'), handleNodeAddToContext);
    nodeActionEmitter.on(createNodeEventName(id, 'delete'), handleNodeDelete);
    nodeActionEmitter.on(createNodeEventName(id, 'insertToDoc'), handleNodeInsertToDoc);

    return () => {
      // Cleanup events when component unmounts
      nodeActionEmitter.off(createNodeEventName(id, 'addToContext'), handleNodeAddToContext);
      nodeActionEmitter.off(createNodeEventName(id, 'delete'), handleNodeDelete);
      nodeActionEmitter.off(createNodeEventName(id, 'insertToDoc'), handleNodeInsertToDoc);

      // Clean up all node events
      cleanupNodeEvents(id);
    };
  }, [id, handleAddToContext, deleteNode, handleInsertToDoc]);

  const editor = useEditor({
    extensions: [
      StarterKit,
      Underline,
      TextStyle,
      Color,
      Highlight.configure({
        multicolor: true,
        HTMLAttributes: {
          class: 'highlight',
        },
      }),
      Link.configure({
        openOnClick: true,
        HTMLAttributes: {
          class: 'text-blue-500 hover:underline cursor-pointer',
          target: '_blank',
          rel: 'noopener noreferrer',
        },
        validate: (href) => /^(https?:\/\/|mailto:|tel:)/.test(href),
      }),
      Markdown.configure({
        html: false,
      }),
      TaskList,
      TaskItem.configure({
        nested: true,
      }),
      Placeholder.configure({
        placeholder: t('knowledgeBase.context.memoPlaceholder'),
      }),
    ],
    content: data?.contentPreview ?? '',
    editable: true,
    onUpdate: ({ editor }) => {
      onMemoUpdates(editor);
    },
    editorProps: {
      attributes: {
        class: classNames('max-w-none', 'focus:outline-none'),
      },
      handleDOMEvents: {
        mousedown: (view, event) => {
          if (selected) {
            event.stopPropagation();
          }
          onNodeClick?.();
          return false;
        },
        click: (view, event) => {
          if (selected) {
            event.stopPropagation();
          }
          onNodeClick?.();
          return false;
        },
      },
    },
  });

  const onMemoUpdates = useThrottledCallback(async (editor: EditorInstance) => {
    const markdown = editor.storage.markdown.getMarkdown();
    const maxLength = 1000;

    if (markdown.length > maxLength) {
      const truncatedContent = markdown.slice(0, maxLength);
      const currentPos = editor.state.selection.from;

      editor.commands.command(({ tr }) => {
        tr.setMeta('preventSelectionChange', true);
        return true;
      });

      editor.commands.setContent(truncatedContent);

      if (currentPos <= maxLength) {
        editor.commands.setTextSelection(currentPos);
      }
    }

    setNodeDataByEntity(
      {
        entityId: data?.entityId,
        type: 'memo',
      },
      {
        contentPreview: markdown?.slice(0, maxLength),
      },
    );
  }, 500);

  const [bgColor, setBgColor] = useState('#E7F5FF');

  return (
    <div className={classNames({ nowheel: isOperating })}>
      {!isPreview && selected && <MemoEditor editor={editor} bgColor={bgColor} onChangeBackground={setBgColor} />}
      <div
        ref={targetRef}
        className="relative"
        onMouseEnter={!isPreview ? handleMouseEnter : undefined}
        onMouseLeave={!isPreview ? handleMouseLeave : undefined}
        onClick={onNodeClick}
        style={{
          width: `${size.width}px`,
          height: `${size.height}px`,
          userSelect: 'none',
          cursor: isOperating ? 'default' : 'grab',
        }}
      >
        {!isPreview && !hideActions && <ActionButtons type="memo" nodeId={id} isNodeHovered={isHovered} />}

        <div
          style={{ backgroundColor: bgColor }}
          className={`
            relative
            h-full
            ${getNodeCommonStyles({ selected: !isPreview && selected, isHovered })}
          `}
        >
          {!isPreview && !hideHandles && (
            <>
              <CustomHandle
                type="target"
                position={Position.Left}
                isConnected={isTargetConnected}
                isNodeHovered={isHovered}
                nodeType="document"
              />
              <CustomHandle
                type="source"
                position={Position.Right}
                isConnected={isSourceConnected}
                isNodeHovered={isHovered}
                nodeType="document"
              />
            </>
          )}
          <div className="flex flex-col h-full">
            <div className="relative flex-grow overflow-y-auto pr-2 -mr-2">
              {!isPreview ? (
                <div className="editor-wrapper" style={{ userSelect: 'text', cursor: 'text' }}>
                  <EditorContent editor={editor} className={classNames('text-xs memo-node-editor h-full w-full')} />
                </div>
              ) : (
                <MarkdownPreview className="text-xs" content={data?.contentPreview ?? ''} />
              )}
            </div>

            <div className="flex justify-end items-center flex-shrink-0 mt-2 text-[10px] text-gray-400 z-20">
              {time(data.createdAt, language as LOCALE)
                ?.utc()
                ?.fromNow()}
            </div>
          </div>
        </div>
      </div>

      {!isPreview && selected && (
        <Moveable
          target={targetRef}
          resizable={true}
          edge={false}
          throttleResize={1}
          renderDirections={['n', 's', 'e', 'w', 'nw', 'ne', 'sw', 'se']}
          onResizeStart={({ setOrigin, dragStart }) => {
            setOrigin(['%', '%']);
            if (dragStart && dragStart instanceof MouseEvent) {
              dragStart.preventDefault();
            }
          }}
          onResize={({ target, width, height, direction }) => {
            const newWidth = Math.max(200, width);
            const newHeight = Math.max(80, height);

            let newLeft = (target as HTMLElement).offsetLeft;
            let newTop = (target as HTMLElement).offsetTop;

            if (direction[0] === -1) {
              newLeft = (target as HTMLElement).offsetLeft - (newWidth - (target as HTMLElement).offsetWidth);
            }
            if (direction[1] === -1) {
              newTop = (target as HTMLElement).offsetTop - (newHeight - (target as HTMLElement).offsetHeight);
            }

            target.style.width = `${newWidth}px`;
            target.style.height = `${newHeight}px`;
            target.style.left = `${newLeft}px`;
            target.style.top = `${newTop}px`;

            setSize({ width: newWidth, height: newHeight });
          }}
          hideDefaultLines={true}
          className={`!pointer-events-auto ${!isHovered ? 'moveable-control-hidden' : 'moveable-control-show'}`}
        />
      )}
    </div>
  );
};<|MERGE_RESOLUTION|>--- conflicted
+++ resolved
@@ -93,16 +93,13 @@
 
   const handleAddToContext = useCallback(() => {
     addToContext({
-      id,
       type: 'memo',
-      data,
-      position: { x: 0, y: 0 },
-    } as CanvasNode);
-  }, [id, data, addToContext]);
-
-<<<<<<< HEAD
-  const deleteNode = useDeleteNode();
-=======
+      title: data.title,
+      entityId: data.entityId,
+      metadata: data.metadata,
+    });
+  }, [data, addToContext]);
+
   const { deleteNode } = useDeleteNode();
 
   const handleDelete = useCallback(() => {
@@ -113,7 +110,6 @@
       position: { x: 0, y: 0 },
     } as CanvasNode);
   }, [id, data, deleteNode]);
->>>>>>> dedbd16a
 
   const insertToDoc = useInsertToDocument(data.entityId);
   const handleInsertToDoc = useCallback(async () => {
@@ -124,7 +120,7 @@
   useEffect(() => {
     // Create node-specific event handlers
     const handleNodeAddToContext = () => handleAddToContext();
-    const handleNodeDelete = () => deleteNode(id);
+    const handleNodeDelete = () => handleDelete();
     const handleNodeInsertToDoc = () => handleInsertToDoc();
 
     // Register events with node ID
