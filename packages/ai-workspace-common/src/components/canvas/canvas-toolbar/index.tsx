--- conflicted
+++ resolved
@@ -68,13 +68,13 @@
       domain: 'resource',
       tooltip: t('canvas.toolbar.addResource'),
     },
-    {
-      icon: Sparkles,
-      value: 'addSkill',
-      type: 'popover',
-      domain: 'skill',
-      tooltip: t('canvas.toolbar.addSkill'),
-    },
+    // {
+    //   icon: Sparkles,
+    //   value: 'addSkill',
+    //   type: 'popover',
+    //   domain: 'skill',
+    //   tooltip: t('canvas.toolbar.addSkill'),
+    // },
     {
       icon: HiOutlineDocumentText,
       value: 'addDocument',
@@ -82,11 +82,6 @@
       domain: 'document',
       tooltip: t('canvas.toolbar.addDocument'),
     },
-<<<<<<< HEAD
-    // { icon: Sparkles, value: 'addSkill', type: 'popover', domain: 'skill', tooltip: 'Add Skill' },
-    { icon: HiOutlineDocumentText, value: 'addDocument', type: 'popover', domain: 'document', tooltip: 'Add Document' },
-=======
->>>>>>> b45c36a4
   ];
 
   const handleToolSelect = (event: React.MouseEvent, tool: string) => {
@@ -138,10 +133,6 @@
             title={tool.tooltip}
             placement="right"
             mouseEnterDelay={0.5}
-<<<<<<< HEAD
-=======
-            mouseLeaveDelay={0}
->>>>>>> b45c36a4
             overlayClassName="!px-2 !py-1"
             arrow={false}
           >
@@ -149,7 +140,6 @@
               type="text"
               onClick={(event) => handleToolSelect(event, tool.value)}
               className={`
-<<<<<<< HEAD
                 h-[32px] w-[32px] 
                 flex items-center justify-center 
                 hover:bg-gray-100 rounded-lg 
@@ -157,39 +147,21 @@
                 group
                 ${tool.active ? 'bg-gray-100' : ''}
               `}
-=======
-              h-[32px] w-[32px] 
-              flex items-center justify-center 
-              hover:bg-gray-100 rounded-lg 
-              transition-colors duration-200 
-              group
-              ${tool.active ? 'bg-gray-100' : ''}
-            `}
->>>>>>> b45c36a4
               icon={<tool.icon className="h-[18px] w-[18px] text-gray-600 group-hover:text-gray-900" />}
             />
           </Tooltip>
         ) : (
-<<<<<<< HEAD
           <SearchList key={index} domain={tool.domain as SearchDomain} handleConfirm={handleConfirm} offset={12}>
-=======
-          <SearchList key={index} domain={tool.domain as SearchDomain} handleConfirm={handleConfirm}>
->>>>>>> b45c36a4
             <Tooltip
               title={tool.tooltip}
               placement="right"
               mouseEnterDelay={0.5}
-<<<<<<< HEAD
-=======
-              mouseLeaveDelay={0}
->>>>>>> b45c36a4
               overlayClassName="!px-2 !py-1"
               arrow={false}
             >
               <Button
                 type="text"
                 onClick={(event) => handleToolSelect(event, tool.value)}
-<<<<<<< HEAD
                 className={`
                   h-[32px] w-[32px] 
                   flex items-center justify-center 
@@ -198,9 +170,6 @@
                   group
                   ${tool.active ? 'bg-gray-100' : ''}
                 `}
-=======
-                className="h-[32px] w-[32px] flex items-center justify-center hover:bg-gray-100 rounded-lg transition-colors duration-200 group"
->>>>>>> b45c36a4
                 icon={<tool.icon className="h-[18px] w-[18px] text-gray-600 group-hover:text-gray-900" />}
               />
             </Tooltip>
