import { notification, Button, Form } from 'antd';
import { useCallback, useEffect, useMemo } from 'react';
import { useTranslation } from 'react-i18next';
import {
  useContextPanelStore,
  useContextPanelStoreShallow,
} from '@refly-packages/ai-workspace-common/stores/context-panel';
import { useInvokeAction } from '@refly-packages/ai-workspace-common/hooks/canvas/use-invoke-action';
import { useContextFilterErrorTip } from './context-manager/hooks/use-context-filter-errror-tip';
import { genActionResultID, genUniqueId } from '@refly/utils/id';
import { useLaunchpadStoreShallow } from '@refly-packages/ai-workspace-common/stores/launchpad';
import { useChatStore, useChatStoreShallow } from '@refly-packages/ai-workspace-common/stores/chat';

import { SelectedSkillHeader } from './selected-skill-header';
import {
  useSkillStore,
  useSkillStoreShallow,
} from '@refly-packages/ai-workspace-common/stores/skill';
import { ContextManager } from './context-manager';
import { ConfigManager } from './config-manager';
import { ChatActions, CustomAction } from './chat-actions';
import { ChatInput } from './chat-input';

import { useCanvasContext } from '@refly-packages/ai-workspace-common/context/canvas';
import { useSyncSelectedNodesToContext } from '@refly-packages/ai-workspace-common/hooks/canvas/use-sync-selected-nodes-to-context';
import { PiMagicWand } from 'react-icons/pi';
import { useAddNode } from '@refly-packages/ai-workspace-common/hooks/canvas/use-add-node';
import { convertContextItemsToNodeFilters } from '@refly-packages/ai-workspace-common/utils/map-context-items';
import { IoClose } from 'react-icons/io5';
import { useUserStoreShallow } from '@refly-packages/ai-workspace-common/stores/user';
import { useSubscriptionStoreShallow } from '@refly-packages/ai-workspace-common/stores/subscription';
import { useUploadImage } from '@refly-packages/ai-workspace-common/hooks/use-upload-image';
import { subscriptionEnabled } from '@refly-packages/ai-workspace-common/utils/env';
import { omit } from '@refly/utils/index';
import { cn } from '@refly/utils/cn';
import { ActionStatus, SkillTemplateConfig } from '@refly/openapi-schema';
import { ContextTarget } from '@refly-packages/ai-workspace-common/stores/context-panel';
import { ProjectKnowledgeToggle } from '@refly-packages/ai-workspace-common/components/project/project-knowledge-toggle';
import { useAskProject } from '@refly-packages/ai-workspace-common/hooks/canvas/use-ask-project';

const PremiumBanner = () => {
  const { t } = useTranslation();
  const { showPremiumBanner, setShowPremiumBanner } = useLaunchpadStoreShallow((state) => ({
    showPremiumBanner: state.showPremiumBanner,
    setShowPremiumBanner: state.setShowPremiumBanner,
  }));
  const setSubscribeModalVisible = useSubscriptionStoreShallow(
    (state) => state.setSubscribeModalVisible,
  );

  if (!showPremiumBanner) return null;

  const handleUpgrade = () => {
    setSubscribeModalVisible(true);
  };

  return (
    <div className="flex items-center justify-between px-3 py-0.5 bg-gray-100 border-b dark:bg-gray-800 dark:border-gray-700">
      <div className="flex items-center justify-between gap-2 w-full">
        <span className="text-xs text-gray-600 dark:text-gray-300 flex-1 whitespace-nowrap">
          {t('copilot.premiumBanner.message')}
        </span>
        <div className="flex items-center gap-0.5">
          <Button
            type="text"
            size="small"
            className="text-xs text-green-600 px-2"
            onClick={handleUpgrade}
          >
            {t('copilot.premiumBanner.upgrade')}
          </Button>
          <Button
            type="text"
            size="small"
            icon={<IoClose size={14} className="flex items-center justify-center" />}
            onClick={() => setShowPremiumBanner(false)}
            className="text-gray-400 hover:text-gray-500 flex items-center justify-center w-5 h-5 min-w-0 p-0"
          />
        </div>
      </div>
    </div>
  );
};

interface ChatPanelProps {
  embeddedMode?: boolean;
  onAddMessage?: (
    message: { id: string; resultId: string; nodeId: string; data?: any },
    query?: string,
    contextItems?: any[],
  ) => void;
  onGenerateMessageIds?: () => { resultId: string; nodeId: string };
  tplConfig?: SkillTemplateConfig | null;
  onUpdateTplConfig?: (config: SkillTemplateConfig | null) => void;
  resultId?: string;
}

export const ChatPanel = ({
  embeddedMode = false,
  onAddMessage,
  onGenerateMessageIds,
  tplConfig: initialTplConfig,
  onUpdateTplConfig,
  resultId = ContextTarget.Global,
}: ChatPanelProps) => {
  const { t } = useTranslation();
  const { formErrors, setFormErrors } = useContextPanelStore((state) => ({
    formErrors: state.formErrors,
    setFormErrors: state.setFormErrors,
  }));

  // stores
  const userProfile = useUserStoreShallow((state) => state.userProfile);
  const { selectedSkill, setSelectedSkill } = useSkillStoreShallow((state) => ({
    selectedSkill: state.selectedSkill,
    setSelectedSkill: state.setSelectedSkill,
  }));
  const { contextItems, setContextItems, filterErrorInfo, runtimeConfig, setRuntimeConfig } =
    useContextPanelStoreShallow((state) => ({
      contextItems: state.contextItems,
      setContextItems: state.setContextItems,
      filterErrorInfo: state.filterErrorInfo,
      runtimeConfig: state.runtimeConfig,
      setRuntimeConfig: state.setRuntimeConfig,
    }));
  const chatStore = useChatStoreShallow((state) => ({
    newQAText: state.newQAText,
    setNewQAText: state.setNewQAText,
    selectedModel: state.selectedModel,
    setSelectedModel: state.setSelectedModel,
  }));
  const { projectId, handleProjectChange, getFinalProjectId } = useAskProject();

  // Get setActiveResultId from context panel store
  const { setActiveResultId } = useContextPanelStoreShallow((state) => ({
    setActiveResultId: state.setActiveResultId,
  }));

  const [form] = Form.useForm();

  // hooks
  const { canvasId, readonly } = useCanvasContext();
  const { handleFilterErrorTip } = useContextFilterErrorTip();
  const { addNode } = useAddNode();
  const { invokeAction, abortAction } = useInvokeAction();
  const { handleUploadImage, handleUploadMultipleImages } = useUploadImage();

  // Handle input focus
  const handleInputFocus = useCallback(() => {
    setActiveResultId(resultId);
  }, [resultId, setActiveResultId]);

  // automatically sync selected nodes to context
  useSyncSelectedNodesToContext();

  useEffect(() => {
    if (!selectedSkill?.configSchema?.items?.length) {
      form.setFieldValue('tplConfig', undefined);
    } else {
      // Create a new config object
      const newConfig = {};

      // Process each item in the schema
      for (const item of selectedSkill?.configSchema?.items || []) {
        const key = item.key;

        // Priority 0: Use external tplConfig if provided
        if (initialTplConfig && initialTplConfig[key] !== undefined) {
          newConfig[key] = initialTplConfig[key];
        }
        // Priority 1: Check if the key exists in selectedSkill.tplConfig
        else if (selectedSkill?.tplConfig && selectedSkill.tplConfig[key] !== undefined) {
          newConfig[key] = selectedSkill.tplConfig[key];
        }
        // Priority 2: Fall back to schema default value
        else if (item.defaultValue !== undefined) {
          newConfig[key] = {
            value: item.defaultValue,
            label: item.labelDict?.en ?? item.key,
            displayValue: String(item.defaultValue),
          };
        }
      }

      // Set the form value with the properly prioritized config
      form.setFieldValue('tplConfig', newConfig);
    }
  }, [selectedSkill, form, initialTplConfig]);

  const handleSendMessage = (userInput?: string) => {
    // Set active resultId when sending a message
    setActiveResultId(resultId);

    const error = handleFilterErrorTip();
    if (error) {
      return;
    }

    const { formErrors } = useContextPanelStore.getState();
    if (formErrors && Object.keys(formErrors).length > 0) {
      notification.error({
        message: t('copilot.configManager.errorTipTitle'),
        description: t('copilot.configManager.errorTip'),
      });
      return;
    }

    const tplConfig = form?.getFieldValue('tplConfig');

    // Update external tplConfig if available
    if (onUpdateTplConfig) {
      onUpdateTplConfig(tplConfig);
    }

    const { selectedSkill } = useSkillStore.getState();
    const { newQAText, selectedModel } = useChatStore.getState();
    const query = userInput || newQAText.trim();

    const { contextItems, runtimeConfig } = useContextPanelStore.getState();
    const finalProjectId = getFinalProjectId();

    // Generate new message IDs using the provided function
    const { resultId: newResultId, nodeId } = onGenerateMessageIds?.() ?? {
      resultId: genActionResultID(),
      nodeId: genUniqueId(),
    };

    // Call onAddMessage callback with all required data
    if (onAddMessage) {
      onAddMessage(
        {
          id: resultId,
          resultId: newResultId,
          nodeId,
          data: {
            title: query,
            entityId: newResultId,
            metadata: {
              status: 'executing' as ActionStatus,
              contextItems: contextItems.map((item) => omit(item, ['isPreview'])),
              tplConfig,
              modelInfo: selectedModel,
              selectedSkill,
              runtimeConfig,
              structuredData: {
                query,
              },
              projectId: finalProjectId,
            },
          },
        },
        query,
        contextItems,
      );
    }

    chatStore.setNewQAText('');

    // Invoke the action with the API
    invokeAction(
      {
        query,
        resultId: newResultId,
        selectedSkill,
        modelInfo: selectedModel,
        contextItems,
        tplConfig,
        runtimeConfig,
        projectId: finalProjectId,
      },
      {
        entityType: 'canvas',
        entityId: canvasId,
      },
    );

    // Create node in the canvas
    const nodeFilters = [...convertContextItemsToNodeFilters(contextItems)];

    // Add node to canvas
    addNode(
      {
        type: 'skillResponse',
        data: {
          title: query,
          entityId: newResultId,
          metadata: {
            status: 'executing',
            contextItems: contextItems.map((item) => omit(item, ['isPreview'])),
            selectedSkill,
            modelInfo: selectedModel,
            runtimeConfig,
            tplConfig,
            structuredData: {
              query,
            },
          },
        },
        id: nodeId,
      },
      nodeFilters,
      false,
      true,
    );
  };

  const handleAbort = () => {
    abortAction();
  };

  const { setRecommendQuestionsOpen, recommendQuestionsOpen } = useLaunchpadStoreShallow(
    (state) => ({
      setRecommendQuestionsOpen: state.setRecommendQuestionsOpen,
      recommendQuestionsOpen: state.recommendQuestionsOpen,
    }),
  );

  const handleRecommendQuestionsToggle = useCallback(() => {
    setRecommendQuestionsOpen(!recommendQuestionsOpen);
  }, [recommendQuestionsOpen, setRecommendQuestionsOpen]);

  const customActions: CustomAction[] = useMemo(
    () => [
      {
        icon: <PiMagicWand className="flex items-center" />,
        title: t('copilot.chatActions.recommendQuestions'),
        onClick: () => {
          handleRecommendQuestionsToggle();
        },
      },
    ],
    [handleRecommendQuestionsToggle, t],
  );

  const handleImageUpload = async (file: File) => {
    // Set active resultId when uploading an image
    setActiveResultId(resultId);

    const nodeData = await handleUploadImage(file, canvasId);
    const { contextItems: oldContextItems } = useContextPanelStore.getState();
    if (nodeData) {
      setContextItems([
        ...oldContextItems,
        {
          type: 'image',
          ...nodeData,
        },
      ]);
    }
  };

  const handleMultipleImagesUpload = async (files: File[]) => {
    // Set active resultId when uploading images
    setActiveResultId(resultId);

    const nodesData = await handleUploadMultipleImages(files, canvasId);
    if (nodesData?.length) {
      const newContextItems = nodesData.map((nodeData) => ({
        type: 'image' as const,
        ...nodeData,
      }));

      setContextItems([...contextItems, ...newContextItems]);
    }
  };

  return (
    <>
      <div className="relative w-full" data-cy="launchpad-chat-panel">
        <div
          className={cn(
            'ai-copilot-chat-container chat-input-container rounded-[7px] overflow-hidden',
<<<<<<< HEAD
            embeddedMode && 'embedded-chat-panel border border-gray-100 dark:border-gray-800',
=======
            embeddedMode && 'embedded-chat-panel border border-gray-100 dark:border-gray-700',
>>>>>>> 96d16242
          )}
        >
          <SelectedSkillHeader
            skill={selectedSkill}
            setSelectedSkill={setSelectedSkill}
            onClose={() => setSelectedSkill(null)}
          />
          {subscriptionEnabled && !userProfile?.subscription && <PremiumBanner />}
          <div
            className={cn(
              'px-3 bg-white dark:bg-gray-900 border-gray-100 dark:border-gray-800',
              embeddedMode && 'px-2 bg-white dark:bg-gray-900 border-gray-100 dark:border-gray-800',
            )}
          >
            <ContextManager
              className="py-2"
              contextItems={contextItems}
              setContextItems={setContextItems}
              filterErrorInfo={filterErrorInfo}
            />

            <div>
              <ChatInput
                readonly={readonly}
                query={chatStore.newQAText}
                setQuery={chatStore.setNewQAText}
                selectedSkillName={selectedSkill?.name}
                autoCompletionPlacement={'topLeft'}
                handleSendMessage={handleSendMessage}
                onUploadImage={handleImageUpload}
                onUploadMultipleImages={handleMultipleImagesUpload}
                onFocus={handleInputFocus}
              />
            </div>

            {selectedSkill?.configSchema?.items?.length ? (
              <ConfigManager
                readonly={readonly}
                key={selectedSkill?.name}
                form={form}
                formErrors={formErrors}
                setFormErrors={setFormErrors}
                tplConfig={initialTplConfig}
                onFormValuesChange={(_, allValues) => {
                  // Debounce form value changes to prevent cascading updates
                  const newConfig = allValues.tplConfig;
                  if (JSON.stringify(newConfig) !== JSON.stringify(initialTplConfig)) {
                    onUpdateTplConfig?.(newConfig);
                  }
                }}
                schema={selectedSkill?.configSchema}
                fieldPrefix="tplConfig"
                configScope="runtime"
                resetConfig={() => {
                  if (selectedSkill?.tplConfig) {
                    form.setFieldValue('tplConfig', selectedSkill.tplConfig);
                  } else {
                    const defaultConfig = {};
                    for (const item of selectedSkill?.configSchema?.items || []) {
                      if (item.defaultValue !== undefined) {
                        defaultConfig[item.key] = {
                          value: item.defaultValue,
                          label: item.labelDict?.en ?? item.key,
                          displayValue: String(item.defaultValue),
                        };
                      }
                    }
                    form.setFieldValue('tplConfig', defaultConfig);
                  }
                }}
              />
            ) : null}

            <ChatActions
              className="py-2"
              query={chatStore.newQAText}
              model={chatStore.selectedModel}
              setModel={chatStore.setSelectedModel}
              runtimeConfig={runtimeConfig}
              setRuntimeConfig={setRuntimeConfig}
              form={form}
              handleSendMessage={handleSendMessage}
              handleAbort={handleAbort}
              customActions={customActions}
              onUploadImage={handleImageUpload}
              contextItems={contextItems}
            />
          </div>
        </div>
      </div>
      <ProjectKnowledgeToggle
        projectSelectorClassName="max-w-[150px]"
        className="!pb-0"
        currentProjectId={projectId}
        onProjectChange={handleProjectChange}
      />
    </>
  );
};<|MERGE_RESOLUTION|>--- conflicted
+++ resolved
@@ -370,11 +370,7 @@
         <div
           className={cn(
             'ai-copilot-chat-container chat-input-container rounded-[7px] overflow-hidden',
-<<<<<<< HEAD
-            embeddedMode && 'embedded-chat-panel border border-gray-100 dark:border-gray-800',
-=======
             embeddedMode && 'embedded-chat-panel border border-gray-100 dark:border-gray-700',
->>>>>>> 96d16242
           )}
         >
           <SelectedSkillHeader
