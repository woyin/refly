--- conflicted
+++ resolved
@@ -151,6 +151,7 @@
 
     const handleSearch = useCallback(
       (value: string) => {
+        hasMatchedOptions.current = false;
         const lastSlashIndex = value.lastIndexOf('/');
         if (lastSlashIndex !== -1) {
           setOptions(skillOptions);
@@ -262,16 +263,8 @@
             }
             return isMatch;
           }}
-          onSearch={(value) => {
-            hasMatchedOptions.current = false;
-            handleSearch(value);
-          }}
-<<<<<<< HEAD
-          onSelect={(value) => handleSearchListConfirm(value)}
-=======
           onSelect={(value) => !readonly && handleSearchListConfirm(value)}
           onSearch={(value) => !readonly && handleSearch(value)}
->>>>>>> a111425e
         >
           <TextArea
             style={{ paddingLeft: 0, paddingRight: 0, height: '100%' }}
