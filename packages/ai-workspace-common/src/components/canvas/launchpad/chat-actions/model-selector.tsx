import { useEffect, useState, useMemo, useCallback, memo } from 'react';
import {
  Button,
  Dropdown,
  DropdownProps,
  MenuProps,
  Skeleton,
  Tooltip,
  Typography,
  Segmented,
} from 'antd';
import { useTranslation } from 'react-i18next';
import { ModelIcon } from '@lobehub/icons';
import { getPopupContainer } from '@refly-packages/ai-workspace-common/utils/ui';
import {
  LLMModelConfig,
  MediaGenerationModelConfig,
  ModelInfo,
  TokenUsageMeter,
  ModelCapabilities,
} from '@refly/openapi-schema';
import { useListProviderItems } from '@refly-packages/ai-workspace-common/queries';
import { IconError } from '@refly-packages/ai-workspace-common/components/common/icon';
import { LuInfo } from 'react-icons/lu';
import { SettingsModalActiveTab, useSiderStoreShallow } from '@refly/stores';
import { useSubscriptionUsage } from '@refly-packages/ai-workspace-common/hooks/use-subscription-usage';
import { IContextItem } from '@refly/common-types';
import { modelEmitter } from '@refly-packages/ai-workspace-common/utils/event-emitter/model';
import { useGroupModels } from '@refly-packages/ai-workspace-common/hooks/use-group-models';
import './index.scss';
import { useUserStoreShallow } from '@refly/stores';
import { ArrowDown, Settings } from 'refly-icons';
import cn from 'classnames';
import { CreditBillingInfo } from '@refly-packages/ai-workspace-common/components/common/credit-billing-info';

const { Paragraph } = Typography;

interface ModelSelectorProps {
  model: ModelInfo | null;
  size?: 'small' | 'medium';
  setModel: (model: ModelInfo | null) => void;
  briefMode?: boolean;
  placement?: DropdownProps['placement'];
  trigger?: DropdownProps['trigger'];
  contextItems?: IContextItem[];
}

// Memoize the selected model display
const SelectedModelDisplay = memo(
  ({
    open,
    model,
    size = 'medium',
    handleOpenSettingModal,
  }: {
    open: boolean;
    model: ModelInfo | null;
    size?: 'small' | 'medium';
    handleOpenSettingModal: () => void;
  }) => {
    const { t } = useTranslation();

    if (!model) {
      return (
        <Button
          type="text"
          size="small"
          className={cn(
            'h-7 text-xs gap-1.5 p-1 hover:border-refly-Card-Border',
            open && 'border-refly-Card-Border',
          )}
          style={{ color: '#f59e0b' }}
          icon={<LuInfo className="flex items-center" />}
          onClick={handleOpenSettingModal}
        >
          <div className="leading-5">{t('copilot.modelSelector.configureModel')}</div>
        </Button>
      );
    }

    return (
      <Button
        type="text"
        size="small"
        className={cn(
          'h-7 text-sm gap-1.5 p-1 hover:border-refly-Card-Border min-w-0 flex items-center',
          open && 'border-refly-Card-Border',
        )}
      >
        <ModelIcon model={model.name} type={'color'} size={18} />
        <Paragraph
          className={cn(
            'truncate leading-5 !mb-0',
            size === 'small' ? 'text-xs max-w-28' : 'text-sm max-w-48',
          )}
          ellipsis={{ rows: 1, tooltip: true }}
        >
          {model.label}
        </Paragraph>
        <ArrowDown size={12} color="var(--refly-text-0)" className="flex-shrink-0" />
      </Button>
    );
  },
);

SelectedModelDisplay.displayName = 'SelectedModelDisplay';

const ModelLabel = memo(
  ({ model, isContextIncludeImage }: { model: ModelInfo; isContextIncludeImage: boolean }) => {
    const { t } = useTranslation();

    return (
      <span className="text-xs flex items-center gap-1 text-refly-text-0 min-w-0 flex-1">
        <span className="truncate">{model.label}</span>
        {!model.capabilities?.vision && isContextIncludeImage && (
          <Tooltip title={t('copilot.modelSelector.noVisionSupport')}>
            <IconError className="w-3.5 h-3.5 text-[#faad14] flex-shrink-0" />
          </Tooltip>
        )}
      </span>
    );
  },
);

ModelLabel.displayName = 'ModelLabel';

// Create a memoized settings button component
export const SettingsButton = memo(
  ({
    handleOpenSettingModal,
    setDropdownOpen,
  }: {
    handleOpenSettingModal: () => void;
    setDropdownOpen: (open: boolean) => void;
  }) => {
    const { t } = useTranslation();

    const handleClick = useCallback(() => {
      setDropdownOpen(false);
      handleOpenSettingModal();
    }, [setDropdownOpen, handleOpenSettingModal]);

    return (
      <div
        onClick={handleClick}
        className="p-2 flex items-center rounded-b-lg gap-2 hover:bg-refly-tertiary-hover cursor-pointer border-t-[1px] border-x-0 border-b-0 border-solid border-refly-Card-Border"
      >
        <Settings size={12} />
        <span className="text-xs font-semibold text-refly-text-0">
          {t('copilot.modelSelector.configureModel')}
        </span>
      </div>
    );
  },
);

SettingsButton.displayName = 'SettingsButton';

const isModelDisabled = (meter: TokenUsageMeter, model: ModelInfo) => {
  if (meter && model) {
    if (model.tier === 't1') {
      return meter.t1CountUsed! >= meter.t1CountQuota! && meter.t1CountQuota! >= 0;
    }
    if (model.tier === 't2') {
      return meter.t2CountUsed! >= meter.t2CountQuota! && meter.t2CountQuota! >= 0;
    }
  }
  return false;
};

export const ModelSelector = memo(
  ({
    placement = 'bottomLeft',
    trigger = ['click'],
    briefMode = false,
    size = 'medium',
    model,
    setModel,
    contextItems,
  }: ModelSelectorProps) => {
    const [dropdownOpen, setDropdownOpen] = useState(false);
    const [selectedCategory, setSelectedCategory] = useState<'llm' | 'mediaGeneration'>('llm');
    const { t } = useTranslation();

    const { userProfile } = useUserStoreShallow((state) => ({
      userProfile: state.userProfile,
    }));
    const providerMode = userProfile?.preferences?.providerMode;

    const {
      data: providerItemList,
      isLoading: isModelListLoading,
      refetch: refetchModelList,
    } = useListProviderItems(
      {
        query: {
          enabled: true,
          isGlobal: userProfile?.preferences?.providerMode === 'global',
        },
      },
      undefined,
      {
        refetchOnWindowFocus: true,
        refetchOnMount: true,
        refetchOnReconnect: true,
      },
    );

    // Listen for model update events
    useEffect(() => {
      const handleModelRefetch = () => {
        refetchModelList();
      };

      modelEmitter.on('model:list:refetch', handleModelRefetch);

      return () => {
        modelEmitter.off('model:list:refetch', handleModelRefetch);
      };
    }, [refetchModelList]);

    // Refetch model list when provider mode changes
    useEffect(() => {
      refetchModelList();
    }, [providerMode, refetchModelList]);

    // Auto-select category based on current model
    useEffect(() => {
      if (model && providerItemList?.data) {
        const currentModelItem = providerItemList.data.find(
          (item) => item.itemId === model.providerItemId,
        );
        if (
          currentModelItem?.category &&
          (currentModelItem.category === 'llm' || currentModelItem.category === 'mediaGeneration')
        ) {
          setSelectedCategory(currentModelItem.category as 'llm' | 'mediaGeneration');
        }
      }
    }, [model, providerItemList?.data]);

    const { tokenUsage, isUsageLoading } = useSubscriptionUsage();

    const { setShowSettingModal, setSettingsModalActiveTab } = useSiderStoreShallow((state) => ({
      setShowSettingModal: state.setShowSettingModal,
      setSettingsModalActiveTab: state.setSettingsModalActiveTab,
    }));

    const handleOpenSettingModal = useCallback(() => {
      setShowSettingModal(true);
      setSettingsModalActiveTab(SettingsModalActiveTab.ModelConfig);
    }, [setShowSettingModal, setSettingsModalActiveTab]);

    /**
     * Filter and map provider items to only include those with category 'llm' or 'mediaGeneration'.
     * This ensures only relevant model types are shown in the model selector.
     */
    const modelList: ModelInfo[] = useMemo(() => {
      // Ensure providerItemList?.data exists and is an array before using filter/map
      if (!Array.isArray(providerItemList?.data)) return [];
      return providerItemList.data
        .filter((item) => {
          // Validate item.category existence before checking value
          const category = item?.category;
          return category === selectedCategory;
        })
        .map((item) => {
          // Validate config existence and type before destructuring
          const category = item?.category;

          if (category === 'mediaGeneration') {
            const config = item?.config as MediaGenerationModelConfig;
            return {
              name: config?.modelId ?? '',
              label: item?.name ?? '',
              provider: item?.provider?.providerKey ?? '',
              providerItemId: item?.itemId ?? '',
              contextLimit: 0, // MediaGenerationModelConfig doesn't have contextLimit
              maxOutput: 0, // MediaGenerationModelConfig doesn't have maxOutput
              capabilities: config?.capabilities as ModelCapabilities, // Cast to ModelCapabilities for compatibility
              creditBilling: item?.creditBilling ?? null,
              group: item?.group ?? '',
              category: item?.category,
              inputParameters: config?.inputParameters ?? [],
            };
          } else {
            const config = item?.config as LLMModelConfig;
            return {
              name: config?.modelId ?? '',
              label: item?.name ?? '',
              provider: item?.provider?.providerKey ?? '',
              providerItemId: item?.itemId ?? '',
              contextLimit: config?.contextLimit ?? 0,
              maxOutput: config?.maxOutput ?? 0,
              capabilities: config?.capabilities ?? {},
              creditBilling: item?.creditBilling ?? null,
              group: item?.group ?? '',
              category: item?.category,
              inputParameters: [],
            };
          }
        });
    }, [providerItemList?.data, selectedCategory]);

    const { handleGroupModelList } = useGroupModels();

    const isContextIncludeImage = useMemo(() => {
      return contextItems?.some((item) => item.type === 'image') ?? false;
    }, [contextItems]);

    const handleMenuClick = useCallback(
      ({ key }: { key: string }) => {
        const selectedModel = modelList?.find((model) => model.providerItemId === key);
        if (selectedModel) {
          setModel(selectedModel);
          setDropdownOpen(false);
        }
      },
      [modelList, setModel, setDropdownOpen],
    );

    const droplist: MenuProps['items'] = useMemo(() => {
      if (providerMode === 'global') {
        return modelList
          .sort((a, b) => a.label.localeCompare(b.label))
          .map((model) => ({
            key: model.providerItemId,
            label: <ModelLabel model={model} isContextIncludeImage={isContextIncludeImage} />,
            icon: <ModelIcon model={model.name} size={16} type={'color'} />,
          }));
      }

      const sortedGroups = handleGroupModelList(modelList);

      let list: any[] = [];
      for (const group of sortedGroups) {
        if (group?.models?.length > 0) {
          const header = {
            key: group.key,
            type: 'group',
            label: (
              <div className="font-semibold text-refly-text-1 w-full truncate px-1.5 pb-1 pt-2">
                {group.name}
              </div>
            ),
          };
          const items = group.models.map((model) => ({
            key: model.providerItemId,
            label: <ModelLabel model={model} isContextIncludeImage={isContextIncludeImage} />,
            icon: <ModelIcon model={model.name} size={16} type={'color'} />,
          }));
          list = [...list, header, ...items];
        }
      }

      return list;
    }, [modelList, isContextIncludeImage, providerMode]);

    // Custom dropdown overlay component
    const dropdownOverlay = useMemo(
      () => (
<<<<<<< HEAD
        <div className="w-[260px] bg-refly-bg-content-z2 rounded-lg border-[1px] border-solid border-refly-Card-Border shadow-refly-m">
          <div className="max-h-[48vh] w-full overflow-y-auto p-2">
=======
        <div className="w-[260px] bg-refly-bg-content-z2 rounded-lg border-[1px] border-solid border-refly-Card-Border">
          {/* Category Switch */}
          <div className="p-2 pb-0">
            <Segmented
              className="w-full [&_.ant-segmented-item]:flex-1 [&_.ant-segmented-item]:text-center [&_.ant-segmented-item]:py-0.5 [&_.ant-segmented-item]:text-xs"
              shape="round"
              size="small"
              options={[
                { label: '对话模型', value: 'llm' },
                { label: '多模态模型', value: 'mediaGeneration' },
              ]}
              value={selectedCategory}
              onChange={(value) => setSelectedCategory(value as 'llm' | 'mediaGeneration')}
            />
          </div>

          <div className="max-h-[38vh] w-full overflow-y-auto p-1.5">
>>>>>>> 1a48603d
            {droplist
              .filter((item) => !!item)
              .map((item) => {
                const model = modelList.find((m) => m.providerItemId === item.key);
                return (
                  <div key={item.key} className="model-list-item">
                    {item.type === 'group' ? (
                      item.label
                    ) : item.type !== 'divider' ? (
                      <div
                        className="flex justify-between items-center gap-1.5 rounded-[6px] p-2 hover:bg-refly-tertiary-hover cursor-pointer min-w-0"
                        onClick={() => handleMenuClick({ key: item.key as string })}
                      >
                        <div className="flex items-center gap-2">
                          <div className="flex-shrink-0 flex items-center">{item.icon}</div>
                          <div className="min-w-0 flex-1">{item.label}</div>
                        </div>
                        {model?.creditBilling && (
                          <CreditBillingInfo creditBilling={model.creditBilling} />
                        )}
                      </div>
                    ) : null}
                  </div>
                );
              })}
          </div>
          <SettingsButton
            handleOpenSettingModal={handleOpenSettingModal}
            setDropdownOpen={setDropdownOpen}
          />
        </div>
      ),
      [
        t,
        droplist,
        handleMenuClick,
        handleOpenSettingModal,
        setDropdownOpen,
        selectedCategory,
        modelList,
      ],
    );

    // Automatically select available model only when there is no current model
    // Default to LLM category's first available model to avoid flicker
    useEffect(() => {
      if (!modelList || modelList.length === 0) return;
      if (model) return;

      const defaultModelItemId = userProfile?.preferences?.defaultModel?.chat?.itemId;
      let initialModel: ModelInfo | undefined;

      if (defaultModelItemId) {
        initialModel = modelList.find((m) => m.providerItemId === defaultModelItemId);
      }

      if (!initialModel) {
        initialModel = modelList.find((m) => !isModelDisabled(tokenUsage!, m));
      }

      setModel(initialModel ?? null);
    }, [model, modelList, tokenUsage, setModel]);

    if (isModelListLoading || isUsageLoading) {
      return <Skeleton className="w-28" active paragraph={false} />;
    }

    const remoteModel = modelList?.find((m) => m.name === model?.name);

    return (
      <Dropdown
        popupRender={() => dropdownOverlay}
        placement={placement}
        trigger={trigger}
        open={dropdownOpen}
        onOpenChange={setDropdownOpen}
        getPopupContainer={getPopupContainer}
        overlayClassName="model-selector-overlay"
        autoAdjustOverflow={true}
      >
        {!briefMode ? (
          <div className="text-xs flex items-center gap-1.5 cursor-pointer transition-all duration-300">
            <SelectedModelDisplay
              open={dropdownOpen}
              model={model}
              size={size}
              handleOpenSettingModal={handleOpenSettingModal}
            />

            {!remoteModel?.capabilities?.vision && isContextIncludeImage && (
              <Tooltip title={t('copilot.modelSelector.noVisionSupport')}>
                <IconError className="w-3.5 h-3.5 text-[#faad14]" />
              </Tooltip>
            )}
          </div>
        ) : (
          <ModelIcon model={'gpt-4o'} size={16} type={'color'} />
        )}
      </Dropdown>
    );
  },
  (prevProps, nextProps) => {
    return (
      prevProps.placement === nextProps.placement &&
      prevProps.briefMode === nextProps.briefMode &&
      prevProps.model === nextProps.model &&
      prevProps.size === nextProps.size &&
      prevProps.contextItems === nextProps.contextItems &&
      JSON.stringify(prevProps.trigger) === JSON.stringify(nextProps.trigger)
    );
  },
);

ModelSelector.displayName = 'ModelSelector';<|MERGE_RESOLUTION|>--- conflicted
+++ resolved
@@ -359,11 +359,7 @@
     // Custom dropdown overlay component
     const dropdownOverlay = useMemo(
       () => (
-<<<<<<< HEAD
         <div className="w-[260px] bg-refly-bg-content-z2 rounded-lg border-[1px] border-solid border-refly-Card-Border shadow-refly-m">
-          <div className="max-h-[48vh] w-full overflow-y-auto p-2">
-=======
-        <div className="w-[260px] bg-refly-bg-content-z2 rounded-lg border-[1px] border-solid border-refly-Card-Border">
           {/* Category Switch */}
           <div className="p-2 pb-0">
             <Segmented
@@ -380,7 +376,6 @@
           </div>
 
           <div className="max-h-[38vh] w-full overflow-y-auto p-1.5">
->>>>>>> 1a48603d
             {droplist
               .filter((item) => !!item)
               .map((item) => {
