--- conflicted
+++ resolved
@@ -23,16 +23,12 @@
 import { notification, Form } from 'antd';
 import { ConfigManager } from '@refly-packages/ai-workspace-common/components/canvas/launchpad/config-manager';
 import { useAskProject } from '@refly-packages/ai-workspace-common/hooks/canvas/use-ask-project';
-<<<<<<< HEAD
 import { useUpdateNodeQuery } from '@refly-packages/ai-workspace-common/hooks/use-update-node-query';
 import { useActionResultStoreShallow } from '@refly/stores';
 import getClient from '@refly-packages/ai-workspace-common/requests/proxiedRequest';
 import { Undo } from 'refly-icons';
-=======
 import { nodeOperationsEmitter } from '@refly-packages/ai-workspace-common/events/nodeOperations';
-
 import { useAddNode } from '@refly-packages/ai-workspace-common/hooks/canvas/use-add-node';
->>>>>>> 49aefcad
 
 interface EditChatInputProps {
   enabled: boolean;
@@ -84,16 +80,13 @@
 
   const [form] = Form.useForm();
   const { getFinalProjectId } = useAskProject();
-<<<<<<< HEAD
   const updateNodeQuery = useUpdateNodeQuery();
 
   // Get action result from store to access original input.query
   const { resultMap } = useActionResultStoreShallow((state) => ({
     resultMap: state.resultMap,
   }));
-=======
   const { addNode } = useAddNode();
->>>>>>> 49aefcad
 
   const hideSelectedSkillHeader = useMemo(
     () => !localActionMeta || localActionMeta?.name === 'commonQnA' || !localActionMeta?.name,
@@ -181,7 +174,6 @@
     contextItemsRef.current = editContextItems;
   }, [editContextItems]);
 
-<<<<<<< HEAD
   // Real-time query update to canvas and parent component
   useEffect(() => {
     // Find current node to get nodeId
@@ -198,7 +190,7 @@
       }
     }
   }, [editQuery, resultId, query, getNodes, updateNodeQuery, onQueryChange]);
-=======
+
   // Sync internal state with props changes
   useEffect(() => {
     setEditQuery(query);
@@ -219,7 +211,6 @@
   useEffect(() => {
     setLocalActionMeta(actionMeta);
   }, [actionMeta]);
->>>>>>> 49aefcad
 
   const handleSendMessage = useCallback(() => {
     // Check for form errors
