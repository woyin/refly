import { useCanvasContext } from '@refly-packages/ai-workspace-common/context/canvas';
import { memo, useMemo, useState, useCallback, useEffect } from 'react';
import { Divider, Button, Popconfirm, message } from 'antd';
import { Add, Edit, Delete, Image, Doc2, Video, Audio } from 'refly-icons';
import { BiText } from 'react-icons/bi';
import type { WorkflowVariable } from '@refly/openapi-schema';
import { Spin } from '@refly-packages/ai-workspace-common/components/common/spin';
import { VARIABLE_TYPE_ICON_MAP } from '../nodes/start';
import { useTranslation } from 'react-i18next';
import SVGX from '../../../assets/x.svg';
import { CreateVariablesModal } from '../workflow-variables';
import getClient from '@refly-packages/ai-workspace-common/requests/proxiedRequest';
import { locateToVariableEmitter } from '@refly-packages/ai-workspace-common/events/locateToVariable';

type VariableType = 'string' | 'option' | 'resource';
export const MAX_VARIABLE_LENGTH = {
  string: 20,
  option: 20,
  resource: 50,
};

const RESOURCE_TYPE_ICON_MAP = {
  image: Image,
  document: Doc2,
  video: Video,
  audio: Audio,
};

const VariableItem = memo(
  ({
    canvasId,
    totalVariables,
    refetchWorkflowVariables,
    variable,
    onEdit,
    readonly,
    isHighlighted = false,
  }: {
    canvasId: string;
    totalVariables: WorkflowVariable[];
    refetchWorkflowVariables: () => void;
    variable: WorkflowVariable;
    onEdit?: (variable: WorkflowVariable) => void;
    readonly: boolean;
    isHighlighted?: boolean;
  }) => {
    const { name, variableType, required, isSingle } = variable;
    const { t } = useTranslation();
    const [isPopconfirmOpen, setIsPopconfirmOpen] = useState(false);
    const [isDeleting, setIsDeleting] = useState(false);

    const handleDeleteVariable = async (variable: WorkflowVariable) => {
      const newVariables = totalVariables.filter((v) => v.variableId !== variable.variableId);
      try {
        setIsDeleting(true);
        const { data } = await getClient().updateWorkflowVariables({
          body: {
            canvasId: canvasId,
            variables: newVariables,
          },
        });
        if (data?.success) {
          message.success(
            t('canvas.workflow.variables.deleteSuccess') || 'Variable deleted successfully',
          );
          refetchWorkflowVariables();
        }
      } catch (error) {
        console.error('Failed to delete variable:', error);
      } finally {
        setIsDeleting(false);
      }
    };

    return (
      <div
        data-variable-id={variable.variableId}
        className={`group flex h-9 box-border gap-2 items-center justify-between py-1.5  px-3 rounded-xl border-[1px] border-solid border-refly-Card-Border cursor-pointer transition-all duration-300 ${
          isHighlighted ? 'bg-refly-Colorful-orange-light' : 'bg-refly-bg-body-z0'
        } ${isPopconfirmOpen ? 'bg-refly-tertiary-hover' : 'hover:bg-refly-tertiary-hover'}`}
      >
        <div className="flex items-center gap-1 flex-1 min-w-0">
          <img src={SVGX} alt="x" className="w-[10px] h-[10px] flex-shrink-0" />
          <Divider type="vertical" className="bg-refly-Card-Border mx-2 my-0 flex-shrink-0" />
          <div className="text-sm font-medium text-refly-text-1 truncate max-w-full">{name}</div>
          {required && (
            <div className="h-4 px-1 flex items-center justify-center text-refly-text-2 text-[10px] leading-[14px] border-[1px] border-solid border-refly-Card-Border rounded-[4px] flex-shrink-0">
              {t('canvas.workflow.variables.required')}
            </div>
          )}
          {['option'].includes(variableType) && (
            <div className="h-4 px-1 flex items-center justify-center text-refly-text-2 text-[10px] leading-[14px] border-[1px] border-solid border-refly-Card-Border rounded-[4px] flex-shrink-0">
              {t(`canvas.workflow.variables.${isSingle ? 'singleSelect' : 'multipleSelect'}`)}
            </div>
          )}
        </div>

        {variableType === 'resource' && (
          <div className="flex items-center gap-1">
            {variable.resourceTypes?.map((type) => {
              const Icon = RESOURCE_TYPE_ICON_MAP[type];
              if (!Icon) {
                return null;
              }
              return <Icon size={16} key={type} color="var(--refly-text-3)" />;
            })}
          </div>
        )}

        {!readonly && (
          <div
            className={`items-center gap-1 flex-shrik-0 ${
              isPopconfirmOpen ? 'flex' : 'hidden group-hover:flex'
            }`}
          >
            <Button
              type="text"
              size="small"
              icon={<Edit size={16} />}
              onClick={() => onEdit?.(variable)}
            />
            <Popconfirm
              title={t('canvas.workflow.variables.deleteConfirm') || 'Delete this variable?'}
              onConfirm={() => handleDeleteVariable(variable)}
              okText={t('common.confirm')}
              cancelText={t('common.cancel')}
              onOpenChange={setIsPopconfirmOpen}
              okButtonProps={{ loading: isDeleting }}
            >
              <Button
                type="text"
                size="small"
                icon={<Delete size={16} />}
                className={isPopconfirmOpen ? 'bg-refly-tertiary-hover' : ''}
              />
            </Popconfirm>
          </div>
        )}
      </div>
    );
  },
);

// Variable type section component
const VariableTypeSection = ({
  canvasId,
  type,
  variables,
  totalVariables,
  refetchWorkflowVariables,
  readonly,
  highlightedVariableId,
}: {
  canvasId: string;
  type: VariableType;
  variables: WorkflowVariable[];
  totalVariables: WorkflowVariable[];
  refetchWorkflowVariables: () => void;
  readonly: boolean;
  highlightedVariableId?: string;
}) => {
  const { t } = useTranslation();
  const Icon = VARIABLE_TYPE_ICON_MAP[type] ?? BiText;
  const [showCreateVariablesModal, setShowCreateVariablesModal] = useState(false);
  const [currentVariable, setCurrentVariable] = useState<WorkflowVariable | null>(null);

  const handleCloseModal = () => {
    setShowCreateVariablesModal(false);
    setCurrentVariable(null);
  };

  const handleAddVariable = useCallback(() => {
    setCurrentVariable(null);
    setShowCreateVariablesModal(true);
  }, []);

  const handleEditVariable = useCallback((variable: WorkflowVariable) => {
    setCurrentVariable(variable);
    setShowCreateVariablesModal(true);
  }, []);

  return (
    <div className="space-y-3">
      <div className="flex items-center justify-between">
        <div className="flex items-center gap-1.5 text-refly-text-0">
          <Icon size={18} color="var(--refly-text-0)" className="flex-shrink-0" />
          <div className="text-sm font-semibold leading-6">
            {t(`canvas.workflow.variables.${type}`)}
          </div>
        </div>

        {!readonly && variables.length > 0 && variables.length < MAX_VARIABLE_LENGTH[type] && (
          <Button
            type="text"
            size="small"
            onClick={handleAddVariable}
            disabled={variables.length >= MAX_VARIABLE_LENGTH[type]}
            icon={<Add size={16} />}
          />
        )}
      </div>

      {/* Variables list */}
      {variables.length > 0 ? (
        <div className="space-y-2">
          {variables.map((variable) => (
            <VariableItem
              key={variable.name}
              canvasId={canvasId}
              totalVariables={totalVariables}
              variable={variable}
              refetchWorkflowVariables={refetchWorkflowVariables}
              onEdit={handleEditVariable}
              readonly={readonly}
              isHighlighted={highlightedVariableId === variable.variableId}
            />
          ))}
        </div>
      ) : (
        <div className="px-3 py-6 gap-0.5 flex items-center justify-center bg-refly-bg-control-z0 rounded-lg">
          <div className="text-[13px] text-refly-text-1 leading-5">
            {t('canvas.workflow.variables.empty') || 'No variables defined'}
          </div>
          {!readonly && (
            <Button
              type="text"
              size="small"
              className="text-[13px] leading-5 font-semibold !text-refly-primary-default p-0.5 !h-5 box-border hover:bg-refly-tertiary-hover"
              onClick={handleAddVariable}
            >
              {t('canvas.workflow.variables.addVariable') || 'Add'}
            </Button>
          )}
        </div>
      )}

      <CreateVariablesModal
        visible={showCreateVariablesModal}
        onCancel={handleCloseModal}
        variableType={type}
        defaultValue={currentVariable}
        onViewCreatedVariable={handleEditVariable}
      />
    </div>
  );
};

export const StartNodePreview = () => {
  const { workflow, canvasId, readonly } = useCanvasContext();
  const { workflowVariables, workflowVariablesLoading, refetchWorkflowVariables } = workflow;
  const [highlightedVariableId, setHighlightedVariableId] = useState<string | undefined>();

  // Listen for variable highlight events
  useEffect(() => {
    const handleLocateToVariable = (event: {
      canvasId: string;
      nodeId: string;
      variableId: string;
      variableName: string;
    }) => {
      if (event.canvasId === canvasId) {
        // Set the highlighted variable
        setHighlightedVariableId(event.variableId);

        // Scroll to the variable section
        setTimeout(() => {
          const variableElement = document.querySelector(
            `[data-variable-id="${event.variableId}"]`,
          );
          if (variableElement) {
            variableElement.scrollIntoView({
              behavior: 'smooth',
              block: 'center',
            });
          }
        }, 100);

        // Remove highlight after 5 seconds
        setTimeout(() => {
          setHighlightedVariableId(undefined);
        }, 5000);
      }
    };

    locateToVariableEmitter.on('locateToVariable', handleLocateToVariable);

    return () => {
      locateToVariableEmitter.off('locateToVariable', handleLocateToVariable);
    };
  }, [canvasId]);

  // Group variables by type
  const groupedVariables = useMemo(() => {
    const groups = {
      string: [] as WorkflowVariable[],
      resource: [] as WorkflowVariable[],
      option: [] as WorkflowVariable[],
    };

    if (workflowVariables) {
      for (const variable of workflowVariables) {
        const type = variable.variableType ?? 'string';
        if (groups[type]) {
          groups[type].push(variable);
        }
      }
    }

    return groups;
  }, [workflowVariables]);

  if (workflowVariablesLoading) {
    return (
      <div className="h-full flex flex-col items-center justify-center">
        <Spin />
      </div>
    );
  }

  return (
    <div className="w-full h-full overflow-y-auto p-4">
      <div className="space-y-6">
        <VariableTypeSection
          canvasId={canvasId}
          type="string"
          variables={groupedVariables.string}
          totalVariables={workflowVariables}
          refetchWorkflowVariables={refetchWorkflowVariables}
          readonly={readonly}
          highlightedVariableId={highlightedVariableId}
        />

        <VariableTypeSection
          canvasId={canvasId}
          type="resource"
          variables={groupedVariables.resource}
          totalVariables={workflowVariables}
          refetchWorkflowVariables={refetchWorkflowVariables}
          readonly={readonly}
<<<<<<< HEAD
        />
=======
          highlightedVariableId={highlightedVariableId}
        /> */}
>>>>>>> afdd677a

        <VariableTypeSection
          canvasId={canvasId}
          type="option"
          variables={groupedVariables.option}
          totalVariables={workflowVariables}
          refetchWorkflowVariables={refetchWorkflowVariables}
          readonly={readonly}
          highlightedVariableId={highlightedVariableId}
        />
      </div>
    </div>
  );
};<|MERGE_RESOLUTION|>--- conflicted
+++ resolved
@@ -337,12 +337,8 @@
           totalVariables={workflowVariables}
           refetchWorkflowVariables={refetchWorkflowVariables}
           readonly={readonly}
-<<<<<<< HEAD
+          highlightedVariableId={highlightedVariableId}
         />
-=======
-          highlightedVariableId={highlightedVariableId}
-        /> */}
->>>>>>> afdd677a
 
         <VariableTypeSection
           canvasId={canvasId}
