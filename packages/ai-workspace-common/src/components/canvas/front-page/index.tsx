--- conflicted
+++ resolved
@@ -25,12 +25,9 @@
 } from '@refly-packages/ai-workspace-common/utils/env';
 import { useCanvasTemplateModalShallow } from '@refly-packages/ai-workspace-common/stores/canvas-template-modal';
 import { AnimatedGridPattern } from '@refly-packages/ai-workspace-common/components/magicui/animated-grid-pattern';
-<<<<<<< HEAD
 import { McpSelectorPanel } from '@refly-packages/ai-workspace-common/components/canvas/launchpad/mcp-selector-panel';
 import { useLaunchpadStoreShallow } from '@refly-packages/ai-workspace-common/stores/launchpad';
-=======
 import { Title } from './title';
->>>>>>> 550004fd
 import cn from 'classnames';
 
 export const FrontPage = memo(({ projectId }: { projectId: string | null }) => {
@@ -38,11 +35,8 @@
   const [form] = Form.useForm();
   const [formErrors, setFormErrors] = useState<Record<string, string>>({});
   const [activeScenarioId, setActiveScenarioId] = useState<string | null>(null);
-<<<<<<< HEAD
   const [mcpSelectorOpen, setMcpSelectorOpen] = useState<boolean>(false);
-=======
-
->>>>>>> 550004fd
+
   const skills = useListSkills();
   const templateLanguage = i18n.language;
   const templateCategoryId = '';
