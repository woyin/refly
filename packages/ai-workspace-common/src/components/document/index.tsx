--- conflicted
+++ resolved
@@ -396,11 +396,7 @@
         <div className="mx-0 mt-4 max-w-screen-lg">
           <Input
             readOnly={readonly}
-<<<<<<< HEAD
-            className="document-title !text-3xl font-bold focus:!border-transparent focus:!bg-transparent text-gray-600 dark:text-gray-300"
-=======
             className="document-title !text-3xl font-bold bg-transparent focus:!border-transparent focus:!bg-transparent text-gray-600 dark:text-gray-300 hover:bg-gray-50 dark:hover:bg-white/10"
->>>>>>> 96d16242
             placeholder={t('editor.placeholder.title')}
             value={document?.title}
             style={{ paddingLeft: 6 }}
