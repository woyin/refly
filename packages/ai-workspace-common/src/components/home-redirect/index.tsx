import { useEffect } from 'react';
import { useState } from 'react';
import { SuspenseLoading } from '@refly-packages/ai-workspace-common/components/common/loading';
import { ReactNode } from 'react';
import { Navigate } from 'react-router-dom';
import { useUserStoreShallow } from '@refly-packages/ai-workspace-common/stores/user';
<<<<<<< HEAD
import { useCanvasStore } from '@refly-packages/ai-workspace-common/stores/canvas';
import { isDesktop } from '@refly-packages/ai-workspace-common/utils/env';
=======
>>>>>>> d2048f6d

export const HomeRedirect = ({ defaultNode }: { defaultNode: ReactNode }) => {
  const [element, setElement] = useState<ReactNode | null>(null);
  const { isLogin } = useUserStoreShallow((state) => ({
    isLogin: state.isLogin,
  }));

  const handleHomeRedirect = async () => {
<<<<<<< HEAD
    if (isLogin || isDesktop()) {
      const { currentCanvasId } = useCanvasStore.getState();

      if (currentCanvasId) {
        return <Navigate to={`/canvas/${currentCanvasId}`} replace />;
      }

=======
    if (isLogin) {
>>>>>>> d2048f6d
      return <Navigate to={'/canvas/empty'} replace />;
    }
    return defaultNode;
  };

  useEffect(() => {
    handleHomeRedirect().then(setElement);
  }, []);

  return element ?? <SuspenseLoading />;
};<|MERGE_RESOLUTION|>--- conflicted
+++ resolved
@@ -4,11 +4,6 @@
 import { ReactNode } from 'react';
 import { Navigate } from 'react-router-dom';
 import { useUserStoreShallow } from '@refly-packages/ai-workspace-common/stores/user';
-<<<<<<< HEAD
-import { useCanvasStore } from '@refly-packages/ai-workspace-common/stores/canvas';
-import { isDesktop } from '@refly-packages/ai-workspace-common/utils/env';
-=======
->>>>>>> d2048f6d
 
 export const HomeRedirect = ({ defaultNode }: { defaultNode: ReactNode }) => {
   const [element, setElement] = useState<ReactNode | null>(null);
@@ -17,17 +12,7 @@
   }));
 
   const handleHomeRedirect = async () => {
-<<<<<<< HEAD
-    if (isLogin || isDesktop()) {
-      const { currentCanvasId } = useCanvasStore.getState();
-
-      if (currentCanvasId) {
-        return <Navigate to={`/canvas/${currentCanvasId}`} replace />;
-      }
-
-=======
     if (isLogin) {
->>>>>>> d2048f6d
       return <Navigate to={'/canvas/empty'} replace />;
     }
     return defaultNode;
