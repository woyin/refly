--- conflicted
+++ resolved
@@ -4,11 +4,7 @@
 
 // 自定义样式
 import './index.scss';
-<<<<<<< HEAD
-import { Skeleton, Message as message, Empty, Alert } from '@arco-design/web-react';
-=======
 import { Skeleton, Empty, Alert } from 'antd';
->>>>>>> 9ba1e2fa
 import { Button } from 'antd';
 // 请求
 import getClient from '@refly-packages/ai-workspace-common/requests/proxiedRequest';
