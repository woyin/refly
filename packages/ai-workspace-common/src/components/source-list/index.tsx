import { Note, Resource, Source } from '@refly/openapi-schema';
import { safeParseURL } from '@refly/utils/url';
import { List, Popover, Skeleton, Tag, Typography } from '@arco-design/web-react';
import { useState } from 'react';
import { useTranslation } from 'react-i18next';

// 样式
import './index.scss';
import { useNavigate } from '@refly-packages/ai-workspace-common/utils/router';
import { IconBook, IconBulb, IconCompass } from '@arco-design/web-react/icon';
import { time } from '@refly-packages/ai-workspace-common/utils/time';
import { Markdown } from '../markdown';
import { KnowledgeBaseTab, useKnowledgeBaseStore } from '@refly-packages/ai-workspace-common/stores/knowledge-base';
import { SourceListModal } from './source-list-modal';
import { mapSourceToResource } from '@refly-packages/ai-workspace-common/utils/resource';
import { useKnowledgeBaseTabs } from '@refly-packages/ai-workspace-common/hooks/use-knowledge-base-tabs';
import { getPopupContainer } from '@refly-packages/ai-workspace-common/utils/ui';
import { useKnowledgeBaseJumpNewPath } from '@refly-packages/ai-workspace-common/hooks/use-jump-new-path';

interface SourceListProps {
  sources: Source[];
  isPendingFirstToken: boolean;
  isLastSession: boolean;
}

const SourceItem = ({ source, index }: { source: Source; index: number }) => {
  const domain = safeParseURL(source?.url || '');

  return (
    <Popover
      trigger={'hover'}
      color="#FCFCF9"
      className="source-item-popover-container"
      style={{ background: '#FCFCF9' }}
      position="bottom"
      getPopupContainer={getPopupContainer}
      content={<SourceDetailContent source={source} index={index} />}
    >
      <div className="flex relative flex-col text-xs rounded-lg source-list-item" key={index}>
        <div className="overflow-hidden font-medium whitespace-nowrap break-words text-ellipsis text-zinc-950">
          {index + 1} · {source?.title}
        </div>
        <div className="overflow-hidden flex-1 pl-2">
          <div className="overflow-hidden w-full whitespace-nowrap break-all text-ellipsis text-zinc-400">{domain}</div>
        </div>
        <div className="flex gap-2 items-center">
          <div className="flex flex-none items-center">
            <img
              className="w-3 h-3"
              alt={domain}
              src={`https://www.google.com/s2/favicons?domain=${domain}&sz=${16}`}
            />
          </div>
        </div>
      </div>
    </Popover>
  );
};

const ViewMoreItem = ({ sources = [], extraCnt = 0 }: { sources: Source[]; extraCnt: number }) => {
  const knowledgeBaseStore = useKnowledgeBaseStore();
  const mappedResources = mapSourceToResource(sources);
  const { t } = useTranslation();

  return (
    <div
      className="flex relative flex-col gap-2 px-3 py-3 text-xs rounded-lg source-list-item"
      onClick={() => {
        knowledgeBaseStore.updateTempConvResources(mappedResources as Resource[]);
        knowledgeBaseStore.updateSourceListModalVisible(true);
      }}
    >
      <div className="flex gap-2 items-center">
        <div className="overflow-hidden flex-1">
          <div className="overflow-hidden w-full font-medium whitespace-nowrap break-all text-ellipsis text-zinc-950">
            {t('copilot.sourceListModal.moreSources', { count: extraCnt })}
          </div>
        </div>
      </div>
      <div className="flex flex-wrap gap-2 items-center font-medium text-zinc-950">
        {sources?.map((item, index) => {
          const url = item?.url;
          const domain = safeParseURL(url || '');

          return (
            <img
              key={index}
              className="w-3 h-3"
              alt={url}
              src={`https://www.google.com/s2/favicons?domain=${domain}&sz=${16}`}
            />
          );
        })}
      </div>
    </div>
  );
};

export const EntityItem = (props: { item: Source; index: number; showUtil?: boolean; showDesc?: boolean }) => {
  const { item, index, showDesc = false } = props;
<<<<<<< HEAD
  const { handleAddTabWithResource } = useKnowledgeBaseTabs();
  const { jumpToReadResource, jumpToNote } = useKnowledgeBaseJumpNewPath();
  const navigate = useNavigate();
=======
  const { jumpToReadResource } = useKnowledgeBaseJumpNewPath();
>>>>>>> 1537640b

  return (
    <div className="knowledge-base-directory-item source-list-container" key={index}>
      <div className="knowledge-base-directory-site-intro">
        <div className="site-intro-icon">
          <img
            src={`https://www.google.com/s2/favicons?domain=${safeParseURL(item?.url as string)}&sz=${32}`}
            alt={item?.url}
          />
        </div>
        <div className="site-intro-content">
          <p className="site-intro-site-name">{item.title}</p>
          <a className="site-intro-site-url" href={item.url} target="_blank">
            {item.url}
          </a>
        </div>
      </div>
      <div className="knowledge-base-directory-title">{item.title}</div>
      <div className="knowledge-base-directory-action">
        {item?.metadata?.entityId ? (
          <div className="action-markdown-content knowledge-base-directory-action-item">
            <IconBook
              onClick={() => {
<<<<<<< HEAD
                if (item?.metadata?.entityType === 'resource') {
                  jumpToReadResource({
                    resId: item?.metadata?.entityId,
                  });
                } else if (item?.metadata?.entityType === 'note') {
                  jumpToNote({
                    noteId: item?.metadata?.entityId,
                  });
                }
=======
                jumpToReadResource({
                  resId: item?.resourceId,
                });
>>>>>>> 1537640b
              }}
            />
          </div>
        ) : null}
        <div className="action-external-origin-website knowledge-base-directory-action-item">
          <IconCompass
            onClick={() => {
              window.open(item?.url, '_blank');
            }}
          />
        </div>
      </div>
      {showDesc ? (
        <div style={{ maxHeight: 300, overflowY: 'scroll', marginTop: 16 }}>
          <Markdown content={item?.pageContent || ''} />
        </div>
      ) : null}
    </div>
  );
};

const SourceDetailContent = (props: { source: Source; index: number }) => {
  const { source, index } = props;
  const item = source;

  return (
    <Popover
      trigger={'hover'}
      // popupVisible={index === 1}
      color="#FCFCF9"
      style={{ background: '#FCFCF9' }}
      position="bottom"
      content={<SourceDetailContent source={source} index={index} />}
    >
      <EntityItem index={index} item={item} showDesc />
    </Popover>
  );
};

export const SourceList = (props: SourceListProps) => {
  const { isPendingFirstToken = false, isLastSession = false } = props;
  const [scrollLoading] = useState(<Skeleton animation></Skeleton>);

  return (props?.sources || []).length > 0 ? (
    <div className="session-source-content">
      <div className="session-source-list">
        {[
          props?.sources
            ?.slice(0, 3)
            .map((item, index) => <SourceItem key={index} index={index} source={item}></SourceItem>),
          props?.sources?.length > 3 ? (
            <ViewMoreItem
              key="view-more"
              sources={props?.sources || []}
              extraCnt={props?.sources?.slice(3)?.length || 0}
            />
          ) : null,
        ]}
      </div>
    </div>
  ) : null;
};<|MERGE_RESOLUTION|>--- conflicted
+++ resolved
@@ -98,13 +98,7 @@
 
 export const EntityItem = (props: { item: Source; index: number; showUtil?: boolean; showDesc?: boolean }) => {
   const { item, index, showDesc = false } = props;
-<<<<<<< HEAD
-  const { handleAddTabWithResource } = useKnowledgeBaseTabs();
   const { jumpToReadResource, jumpToNote } = useKnowledgeBaseJumpNewPath();
-  const navigate = useNavigate();
-=======
-  const { jumpToReadResource } = useKnowledgeBaseJumpNewPath();
->>>>>>> 1537640b
 
   return (
     <div className="knowledge-base-directory-item source-list-container" key={index}>
@@ -128,7 +122,6 @@
           <div className="action-markdown-content knowledge-base-directory-action-item">
             <IconBook
               onClick={() => {
-<<<<<<< HEAD
                 if (item?.metadata?.entityType === 'resource') {
                   jumpToReadResource({
                     resId: item?.metadata?.entityId,
@@ -138,11 +131,6 @@
                     noteId: item?.metadata?.entityId,
                   });
                 }
-=======
-                jumpToReadResource({
-                  resId: item?.resourceId,
-                });
->>>>>>> 1537640b
               }}
             />
           </div>
