import React, { useEffect, useState } from 'react';
import { useTranslation } from 'react-i18next';
import { Button, Tabs, Tooltip, Splitter, Dropdown, MenuProps } from 'antd';

import { ResourceView } from '../resource-view';
import { CanvasEditor } from '../canvas';
import { useProjectTabs } from '@refly-packages/ai-workspace-common/hooks/use-project-tabs';
import { useSearchStoreShallow } from '@refly-packages/ai-workspace-common/stores/search';
import { useReferencesStoreShallow } from '@refly-packages/ai-workspace-common/stores/references';
import { useNewCanvasModalStoreShallow } from '@refly-packages/ai-workspace-common/stores/new-canvas-modal';
import { HiMagnifyingGlass } from 'react-icons/hi2';
import { PiPlusBold } from 'react-icons/pi';

import { closestCenter, DndContext } from '@dnd-kit/core';
import { DragEndEvent, PointerSensor, useSensor } from '@dnd-kit/core';
import { arrayMove, horizontalListSortingStrategy, SortableContext, useSortable } from '@dnd-kit/sortable';
import { CSS } from '@dnd-kit/utilities';
import ResourceDeck from '@refly-packages/ai-workspace-common/components/project-detail/resource-view/resource-deck';

interface DraggableTabPaneProps extends React.HTMLAttributes<HTMLDivElement> {
  'data-node-key': string;
}

const DraggableTabNode = ({ className, children, ...props }: DraggableTabPaneProps) => {
  const { attributes, listeners, setNodeRef, transform, transition } = useSortable({
    id: props['data-node-key'],
  });

  const style: React.CSSProperties = {
    ...props.style,
    transform: CSS.Translate.toString(transform),
    transition,
    display: 'inline-flex',
  };

  return (
    <div ref={setNodeRef} style={style} {...attributes} {...listeners}>
      {children}
    </div>
  );
};

export const ContentArea = (props: { projectId: string; setBindResourceModalVisible: (visible: boolean) => void }) => {
  const { projectId, setBindResourceModalVisible } = props;
  const { t } = useTranslation();

  const { tabsMap, activeTabMap, setProjectTabs, setActiveTab, handleDeleteTab } = useProjectTabs();
  const tabs = tabsMap[projectId] || [];
  const activeTab = tabs.find((x) => x.key === activeTabMap[projectId]);

  const searchStore = useSearchStoreShallow((state) => ({
    pages: state.pages,
    setPages: state.setPages,
    setIsSearchOpen: state.setIsSearchOpen,
  }));

  const newCanvasModalStore = useNewCanvasModalStoreShallow((state) => ({
    setNewCanvasModalVisible: state.setNewCanvasModalVisible,
    setSelectedProjectId: state.setSelectedProjectId,
  }));

  const tabItems = tabs.map((item) => ({
    key: item.key,
    label: item.title,
  }));

  const onChange = (newActiveKey: string) => {
    if (projectId) {
      setActiveTab(projectId, newActiveKey);
    }
  };

  const onEdit = (targetKey: React.MouseEvent | React.KeyboardEvent | string, action: 'add' | 'remove') => {
    if (action === 'add') {
      console.log('add');
    } else {
      handleDeleteTab(projectId, targetKey as string);
    }
  };

  const sensor = useSensor(PointerSensor, { activationConstraint: { distance: 0 } });

  const onDragEnd = ({ active, over }: DragEndEvent) => {
    if (over && active.id !== over.id) {
      const oldIndex = tabs.findIndex((item) => item.key === active.id);
      const newIndex = tabs.findIndex((item) => item.key === over.id);

      setProjectTabs(projectId, arrayMove(tabs, oldIndex, newIndex));
    }
  };

  const { deckSize, setDeckSize } = useReferencesStoreShallow((state) => ({
    deckSize: state.deckSize,
    setDeckSize: state.setDeckSize,
  }));

  useEffect(() => {
    setDeckSize(0);
  }, [activeTab]);

  const handleAddNewCanvas = () => {
    newCanvasModalStore.setSelectedProjectId(projectId);
    newCanvasModalStore.setNewCanvasModalVisible(true);
  };

  const handleAddNewResource = () => {
    setBindResourceModalVisible(true);
  };

  const items: MenuProps['items'] = [
    {
      key: 'addCanvas',
      label: (
        <div className="flex items-center" onClick={handleAddNewCanvas}>
          {t('projectDetail.contentArea.addCanvas')}
        </div>
      ),
    },
    {
      key: 'addResource',
      label: (
        <div className="flex items-center" onClick={handleAddNewResource}>
          {t('projectDetail.contentArea.addResource')}
        </div>
      ),
    },
  ];

  return (
    <div className="flex relative flex-col h-full project-detail-content-container">
      <Tabs
        tabBarStyle={{ marginBottom: 0 }}
        animated
        type="editable-card"
        size="middle"
        items={tabItems}
        activeKey={activeTab?.key}
        onChange={onChange}
        onEdit={onEdit}
        addIcon={
          <Dropdown menu={{ items }} placement="bottomLeft">
            <div className="h-[40px] w-[24px] flex items-center justify-center">
              <PiPlusBold />
            </div>
          </Dropdown>
        }
        renderTabBar={(tabBarProps, DefaultTabBar) => (
          <DndContext sensors={[sensor]} onDragEnd={onDragEnd} collisionDetection={closestCenter}>
            <SortableContext items={tabs.map((tab) => tab.key)} strategy={horizontalListSortingStrategy}>
              <DefaultTabBar {...tabBarProps}>
                {(node) => (
                  <DraggableTabNode {...node.props} key={node.key}>
                    {node}
                  </DraggableTabNode>
                )}
              </DefaultTabBar>
            </SortableContext>
          </DndContext>
        )}
        tabBarExtraContent={
          <Tooltip title={t('knowledgeBase.header.searchAndOpenResourceOrCollection')}>
            <Button
              icon={<HiMagnifyingGlass />}
              type="text"
              onClick={() => {
                searchStore.setPages(searchStore.pages.concat('readResources'));
                searchStore.setIsSearchOpen(true);
              }}
            />
          </Tooltip>
        }
      />
<<<<<<< HEAD
      <div className="overflow-auto flex-grow">
=======
      <div className="flex-grow overflow-auto overflow-hidden">
>>>>>>> 1628da7f
        <Splitter
          layout="vertical"
          onResize={(sizes) => {
            setDeckSize(sizes[1]);
          }}
        >
          <Splitter.Panel>
            {activeTab?.type === 'canvas' ? (
              <CanvasEditor projectId={projectId} canvasId={activeTab?.key} />
            ) : (
              <ResourceView projectId={projectId} resourceId={activeTab?.key} />
            )}
          </Splitter.Panel>
          {activeTab && (
            <Splitter.Panel size={deckSize} max={'80%'} collapsible>
              <ResourceDeck domain={activeTab?.type} id={activeTab?.key} />
            </Splitter.Panel>
          )}
        </Splitter>
      </div>
    </div>
  );
};<|MERGE_RESOLUTION|>--- conflicted
+++ resolved
@@ -170,11 +170,7 @@
           </Tooltip>
         }
       />
-<<<<<<< HEAD
-      <div className="overflow-auto flex-grow">
-=======
-      <div className="flex-grow overflow-auto overflow-hidden">
->>>>>>> 1628da7f
+      <div className="overflow-auto overflow-hidden flex-grow">
         <Splitter
           layout="vertical"
           onResize={(sizes) => {
