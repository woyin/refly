--- conflicted
+++ resolved
@@ -47,11 +47,7 @@
 
   return (
     <div
-<<<<<<< HEAD
-      className={`${className} m-2 group relative bg-white dark:bg-gray-900 rounded-lg overflow-hidden cursor-pointer shadow-[0_2px_8px_0_rgba(0,0,0,0.08)] hover:shadow-[0_4px_12px_0_rgba(0,0,0,0.12)] transform hover:-translate-y-0.5 transition-all duration-200 ease-in-out h-[260px]`}
-=======
-      className={`${className} m-2 group relative bg-white rounded-lg overflow-hidden cursor-pointer shadow-sm hover:shadow-lg transform hover:-translate-y-0.5 transition-all duration-200 ease-in-out h-[245px]`}
->>>>>>> 29c2dbe6
+      className={`${className} m-2 group relative bg-white dark:bg-gray-900 rounded-lg overflow-hidden cursor-pointer shadow-sm hover:shadow-lg transform hover:-translate-y-0.5 transition-all duration-200 ease-in-out h-[245px]`}
     >
       {template?.featured && (
         <Tag color="green" className="absolute top-2 right-0 z-10 shadow-sm">
@@ -186,14 +182,10 @@
   );
 
   return (
-<<<<<<< HEAD
-    <div className="w-full h-full overflow-y-auto bg-[#F8F9FA] p-4 dark:bg-gray-900">
-=======
     <div
       id={source === 'front-page' ? scrollableTargetId : undefined}
-      className={cn('w-full h-full overflow-y-auto bg-[#F8F9FA] p-4', className)}
+      className={cn('w-full h-full overflow-y-auto bg-[#F8F9FA] p-4 dark:bg-gray-900', className)}
     >
->>>>>>> 29c2dbe6
       <Spin className="spin" spinning={isRequesting && dataList.length === 0}>
         {dataList.length > 0 ? (
           <div
