--- conflicted
+++ resolved
@@ -33,11 +33,8 @@
 import { ToolCallModule } from '../tool-call/tool-call.module';
 import { FishAudioModule } from '../tool/media/audio/fish-audio.module';
 import { HeyGenModule } from '../tool/media/video/heygen.module';
-<<<<<<< HEAD
+import { DriveModule } from '../drive/drive.module';
 import { CanvasSyncModule } from '../canvas-sync/canvas-sync.module';
-=======
-import { DriveModule } from '../drive/drive.module';
->>>>>>> 1649d8a8
 
 @Module({
   imports: [
