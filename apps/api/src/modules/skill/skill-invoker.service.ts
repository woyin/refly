import { Injectable, Logger, Optional } from '@nestjs/common';

import { DirectConnection } from '@hocuspocus/server';
import { AIMessageChunk, BaseMessage, MessageContentComplex } from '@langchain/core/dist/messages';
import { AIMessage, HumanMessage } from '@langchain/core/messages';
import { InjectQueue } from '@nestjs/bullmq';
import { ConfigService } from '@nestjs/config';
import { ProjectNotFoundError } from '@refly/errors';
import {
  ActionResult,
  ActionStep,
  Artifact,
  CreditBilling,
  ProviderItem,
  SkillEvent,
  TokenUsageItem,
  ToolCallResult,
  User,
} from '@refly/openapi-schema';
import {
  BaseSkill,
  SkillEngine,
  SkillEventMap,
  SkillRunnableConfig,
  SkillRunnableMeta,
  createSkillInventory,
} from '@refly/skill-template';
import { getWholeParsedContent, safeParseJSON } from '@refly/utils';
import { Queue } from 'bullmq';
import { Response } from 'express';
import { EventEmitter } from 'node:events';
import * as Y from 'yjs';
import {
  QUEUE_AUTO_NAME_CANVAS,
  QUEUE_SYNC_PILOT_STEP,
  QUEUE_SYNC_REQUEST_USAGE,
  QUEUE_SYNC_TOKEN_CREDIT_USAGE,
  QUEUE_SYNC_TOKEN_USAGE,
  QUEUE_SYNC_WORKFLOW,
} from '../../utils/const';
import { genBaseRespDataFromError } from '../../utils/exception';
import { extractChunkContent } from '../../utils/llm';
import { writeSSEResponse } from '../../utils/response';
import { ResultAggregator } from '../../utils/result';
import { ActionService } from '../action/action.service';
import { AutoNameCanvasJobData } from '../canvas/canvas.dto';
import { PrismaService } from '../common/prisma.service';
import { CreditUsageStep, SyncBatchTokenCreditUsageJobData } from '../credit/credit.dto';
import { MiscService } from '../misc/misc.service';
import { SyncPilotStepJobData } from '../pilot/pilot.processor';
import { projectPO2DTO } from '../project/project.dto';
import { ProviderService } from '../provider/provider.service';
import { SkillEngineService } from '../skill/skill-engine.service';
import { SyncRequestUsageJobData, SyncTokenUsageJobData } from '../subscription/subscription.dto';
import { ToolCallService, ToolCallStatus } from '../tool-call/tool-call.service';
import { ToolService } from '../tool/tool.service';
import { SyncWorkflowJobData } from '../workflow/workflow.dto';
import { InvokeSkillJobData } from './skill.dto';

@Injectable()
export class SkillInvokerService {
  private readonly logger = new Logger(SkillInvokerService.name);

  private skillEngine: SkillEngine;
  private skillInventory: BaseSkill[];

  constructor(
    private readonly prisma: PrismaService,
    private readonly config: ConfigService,
    private readonly miscService: MiscService,
    private readonly providerService: ProviderService,
    private readonly toolService: ToolService,
    private readonly toolCallService: ToolCallService,
    private readonly skillEngineService: SkillEngineService,
    private readonly actionService: ActionService,
    @Optional()
    @InjectQueue(QUEUE_SYNC_REQUEST_USAGE)
    private requestUsageQueue?: Queue<SyncRequestUsageJobData>,
    @Optional()
    @InjectQueue(QUEUE_SYNC_TOKEN_USAGE)
    private usageReportQueue?: Queue<SyncTokenUsageJobData>,
    @Optional()
    @InjectQueue(QUEUE_SYNC_TOKEN_CREDIT_USAGE)
    private creditUsageReportQueue?: Queue<SyncBatchTokenCreditUsageJobData>,
    @Optional()
    @InjectQueue(QUEUE_AUTO_NAME_CANVAS)
    private autoNameCanvasQueue?: Queue<AutoNameCanvasJobData>,
    @Optional()
    @InjectQueue(QUEUE_SYNC_PILOT_STEP)
    private pilotStepQueue?: Queue<SyncPilotStepJobData>,
    @Optional()
    @InjectQueue(QUEUE_SYNC_WORKFLOW)
    private syncWorkflowQueue?: Queue<SyncWorkflowJobData>,
  ) {
    this.skillEngine = this.skillEngineService.getEngine();
    this.skillInventory = createSkillInventory(this.skillEngine);
    this.logger.log(`Skill inventory initialized: ${this.skillInventory.length}`);
  }

  private async buildLangchainMessages(
    user: User,
    providerItem: ProviderItem,
    result: ActionResult,
    steps: ActionStep[],
  ): Promise<BaseMessage[]> {
    const query = result.input?.query || result.title;

    // Only create content array if images exist
    let messageContent: string | MessageContentComplex[] = query;
    if (result.input?.images?.length > 0 && (providerItem?.config as any)?.capabilities?.vision) {
      const imageUrls = await this.miscService.generateImageUrls(user, result.input.images);
      messageContent = [
        { type: 'text', text: query },
        ...imageUrls.map((url) => ({ type: 'image_url', image_url: { url } })),
      ];
    }

    // Build consolidated tool call history by step from DB to avoid duplicating start/stream/end fragments
    const toolCallsByStep = await this.toolCallService.fetchConsolidatedToolUseOutputByStep(
      result.resultId,
      result.version,
    );

    const aiMessages =
      steps?.length > 0
        ? steps.map((step) => {
            const toolCallOutputs: ToolCallResult[] = toolCallsByStep?.get(step?.name ?? '') ?? [];
            const mergedContent = getWholeParsedContent(step.reasoningContent, step.content ?? '');
            return new AIMessage({
              content: mergedContent,
              additional_kwargs: {
                skillMeta: result.actionMeta,
                structuredData: step.structuredData,
                type: result.type,
                tplConfig:
                  typeof result.tplConfig === 'string'
                    ? safeParseJSON(result.tplConfig)
                    : result.tplConfig,
                toolCalls: toolCallOutputs,
              },
            });
          })
        : [];
    console.log('aiMessages', aiMessages);
    return [new HumanMessage({ content: messageContent }), ...aiMessages];
  }

  private async buildInvokeConfig(
    user: User,
    data: InvokeSkillJobData & {
      eventListener?: (data: SkillEvent) => void;
    },
  ): Promise<SkillRunnableConfig> {
    const {
      context,
      tplConfig,
      runtimeConfig,
      providerItem,
      modelConfigMap,
      provider,
      resultHistory,
      projectId,
      eventListener,
      toolsets,
    } = data;
    const userPo = await this.prisma.user.findUnique({
      select: { uiLocale: true, outputLocale: true },
      where: { uid: user.uid },
    });

    const outputLocale = data?.locale || userPo?.outputLocale;
    // Merge the current context with contexts from result history
    // Current context items have priority, and duplicates are removed

    const config: SkillRunnableConfig = {
      configurable: {
        user,
        context,
        modelConfigMap,
        provider,
        locale: outputLocale,
        uiLocale: userPo.uiLocale,
        tplConfig,
        runtimeConfig,
        resultId: data.result?.resultId,
      },
    };

    // Add project info if projectId is provided
    if (projectId) {
      const project = await this.prisma.project.findUnique({
        where: { projectId, uid: user.uid, deletedAt: null },
      });
      if (!project) {
        throw new ProjectNotFoundError(`project ${projectId} not found`);
      }
      config.configurable.project = projectPO2DTO(project);
    }

    if (resultHistory?.length > 0) {
      config.configurable.chatHistory = await Promise.all(
        resultHistory.map((r) => this.buildLangchainMessages(user, providerItem, r, r.steps)),
      ).then((messages) => messages.flat());
    }

    if (toolsets?.length > 0) {
      const tools = await this.toolService.instantiateToolsets(user, toolsets, this.skillEngine);
      config.configurable.selectedTools = tools;
    }

    if (eventListener) {
      const emitter = new EventEmitter<SkillEventMap>();

      emitter.on('start', eventListener);
      emitter.on('end', eventListener);
      emitter.on('log', eventListener);
      emitter.on('error', eventListener);
      emitter.on('create_node', eventListener);
      emitter.on('artifact', eventListener);
      emitter.on('structured_data', eventListener);

      config.configurable.emitter = emitter;
    }

    return config;
  }

  private categorizeError(err: Error): {
    isNetworkTimeout: boolean;
    isGeneralTimeout: boolean;
    isNetworkError: boolean;
    isAbortError: boolean;
    userFriendlyMessage: string;
    logLevel: 'error' | 'warn';
  } {
    const errorMessage = err.message || 'Unknown error';

    // Categorize errors more reliably
    const isTimeoutError =
      err instanceof Error && (err.name === 'TimeoutError' || /timeout/i.test(err.message));
    const isAbortError =
      err instanceof Error && (err.name === 'AbortError' || /abort/i.test(err.message));
    const isNetworkError =
      err instanceof Error && (err.name === 'NetworkError' || /network|fetch/i.test(err.message));
    const isNetworkTimeout =
      errorMessage.includes('AI model network timeout') ||
      (isTimeoutError && errorMessage.includes('network'));
    const isGeneralTimeout = isTimeoutError && !isNetworkTimeout;

    let userFriendlyMessage = errorMessage;
    let logLevel: 'error' | 'warn' = 'error';

    const ERROR_MESSAGES = {
      NETWORK_TIMEOUT:
        'AI provider network request timeout. Please check provider configuration or network connection.',
      GENERAL_TIMEOUT: 'Request timeout. Please try again later.',
      NETWORK_ERROR: 'Network connection error. Please check your network status.',
      ABORT_ERROR: 'Operation was aborted.',
    } as const;

    if (isNetworkTimeout) {
      userFriendlyMessage = ERROR_MESSAGES.NETWORK_TIMEOUT;
    } else if (isGeneralTimeout) {
      userFriendlyMessage = ERROR_MESSAGES.GENERAL_TIMEOUT;
    } else if (isNetworkError) {
      userFriendlyMessage = ERROR_MESSAGES.NETWORK_ERROR;
    } else if (isAbortError) {
      userFriendlyMessage = ERROR_MESSAGES.ABORT_ERROR;
      logLevel = 'warn';
    }

    return {
      isNetworkTimeout,
      isGeneralTimeout,
      isNetworkError,
      isAbortError,
      userFriendlyMessage,
      logLevel,
    };
  }

  private async _invokeSkill(user: User, data: InvokeSkillJobData, res?: Response) {
    const { input, result } = data;
    const { resultId, version, actionMeta, tier } = result;
    this.logger.log(
      `invoke skill with input: ${JSON.stringify(input)}, resultId: ${resultId}, version: ${version}`,
    );

    if (input.images?.length > 0 && (data.providerItem?.config as any)?.capabilities?.vision) {
      input.images = await this.miscService.generateImageUrls(user, input.images);
    } else {
      input.images = [];
    }

    if (tier) {
      if (this.requestUsageQueue) {
        await this.requestUsageQueue.add('syncRequestUsage', {
          uid: user.uid,
          tier,
          timestamp: new Date(),
        });
      }
      // In desktop mode, we could handle usage tracking differently if needed
    }

    // Create abort controller for this action
    const abortController = new AbortController();

    // Network timeout tracking for AI model requests
    let networkTimeoutId: NodeJS.Timeout | null = null;

    // Register the abort controller with ActionService
    this.actionService.registerAbortController(resultId, abortController);

    // Simple timeout tracking without Redis
    let lastOutputTime = Date.now();
    let hasAnyOutput = false;

    // Set up periodic timeout check using Redis data
    let timeoutCheckInterval: NodeJS.Timeout | null = null;
    const streamIdleTimeout = this.config.get('skill.streamIdleTimeout');

    // Validate streamIdleTimeout to ensure it's a positive number
    if (!streamIdleTimeout || streamIdleTimeout <= 0) {
      this.logger.error(
        `Invalid streamIdleTimeout: ${streamIdleTimeout}. Must be a positive number.`,
      );
      throw new Error(`Invalid streamIdleTimeout configuration: ${streamIdleTimeout}`);
    }

    // Helper function for timeout message generation
    const getTimeoutMessage = () => {
      return hasAnyOutput
        ? `Execution timeout - no output received within ${streamIdleTimeout / 1000} seconds`
        : `Execution timeout - skill failed to produce any output within ${streamIdleTimeout / 1000} seconds`;
    };

    const startTimeoutCheck = () => {
      timeoutCheckInterval = setInterval(
        async () => {
          if (abortController.signal.aborted) {
            return;
          }

          // Capture hasAnyOutput status at the beginning of the callback
          const hasOutputAtCheck = hasAnyOutput;

          // Once we have any output, stop checking for stream idle timeout
          if (hasOutputAtCheck) {
            stopTimeoutCheck();
            return;
          }

          const now = Date.now();
          const timeSinceLastOutput = now - lastOutputTime;
          const isTimeout = timeSinceLastOutput > streamIdleTimeout;

          if (isTimeout) {
            this.logger.warn(
              `Stream idle timeout detected for action: ${resultId}, ${timeSinceLastOutput}ms since last output`,
            );

            const timeoutReason = getTimeoutMessage();

            // Use ActionService.abortAction to handle timeout consistently
            try {
              await this.actionService.abortActionFromReq(
                user,
                { resultId, version },
                timeoutReason,
              );
              this.logger.log(`Successfully aborted action ${resultId} due to stream idle timeout`);
            } catch (error) {
              this.logger.error(
                `Failed to abort action ${resultId} on stream idle timeout: ${error?.message}`,
              );
              // Fallback to direct abort if ActionService fails
              abortController.abort(timeoutReason);
              result.errors.push(timeoutReason);
            }
            // Stop the timeout check after triggering
            if (timeoutCheckInterval) {
              clearInterval(timeoutCheckInterval);
              timeoutCheckInterval = null;
            }
          }
        },
        this.config.get<number>('skill.streamIdleCheckInterval', 5000),
      ); // Check every N seconds
    };

    const stopTimeoutCheck = () => {
      if (timeoutCheckInterval) {
        clearInterval(timeoutCheckInterval);
        timeoutCheckInterval = null;
      }
    };

    const resultAggregator = new ResultAggregator();

    // Initialize structuredData with original query if available
    const originalQuery = data.input?.originalQuery;
    if (originalQuery) {
      resultAggregator.addSkillEvent({
        event: 'structured_data',
        resultId,
        step: { name: 'start' },
        structuredData: {
          query: originalQuery, // Store original query in structuredData
          processedQuery: data.input?.query, // Store processed query for reference
        },
      });
    }

    // NOTE: Artifacts include both code artifacts and documents
    type ArtifactOutput = Artifact & {
      nodeCreated: boolean; // Whether the canvas node is created
      content: string; // Accumulated content
      connection?: DirectConnection & { document: Y.Doc };
    };
    const artifactMap: Record<string, ArtifactOutput> = {};

    const config = await this.buildInvokeConfig(user, {
      ...data,
      eventListener: async (data: SkillEvent) => {
        if (abortController.signal.aborted) {
          this.logger.warn(`skill invocation aborted, ignore event: ${JSON.stringify(data)}`);
          return;
        }

        // Record output event for simple timeout tracking
        lastOutputTime = Date.now();
        hasAnyOutput = true;

        if (res) {
          writeSSEResponse(res, { ...data, resultId, version });
        }

        const { event, structuredData, artifact, log } = data;
        switch (event) {
          case 'log':
            if (log) {
              resultAggregator.addSkillEvent(data);
            }
            return;
          case 'structured_data':
            if (structuredData) {
              resultAggregator.addSkillEvent(data);
            }
            return;
          case 'artifact':
            this.logger.log(`artifact event received: ${JSON.stringify(artifact)}`);
            return;
          case 'error':
            result.errors.push(data.content);
            return;
        }
      },
    });

    const skill = this.skillInventory.find((s) => s.name === data.skillName);

    let runMeta: SkillRunnableMeta | null = null;
    const basicUsageData = {
      uid: user.uid,
      resultId,
      actionMeta,
    };

    if (res) {
      writeSSEResponse(res, { event: 'start', resultId, version });
    }

    // Consolidated cleanup function to handle ALL timeout intervals and resources
    let cleanupExecuted = false;
    const performCleanup = () => {
      if (cleanupExecuted) return; // Prevent multiple cleanup executions
      cleanupExecuted = true;

      // Stop stream idle timeout check interval
      stopTimeoutCheck();

      // Clear AI model network timeout
      if (networkTimeoutId) {
        clearTimeout(networkTimeoutId);
        networkTimeoutId = null;
      }

      this.logger.debug(
        `Cleaned up all timeout intervals for action ${resultId} due to abort/completion`,
      );
    };

    // Register cleanup on abort signal
    abortController.signal.addEventListener('abort', performCleanup);

    // Start the timeout check when we begin streaming
    startTimeoutCheck();

    try {
      // AI model provider network timeout (30 seconds)
      const aiModelNetworkTimeout = this.config.get<number>('skill.aiModelNetworkTimeout', 30000);

      // Validate aiModelNetworkTimeout to ensure it's a positive number
      if (aiModelNetworkTimeout <= 0) {
        this.logger.error(
          `Invalid aiModelNetworkTimeout: ${aiModelNetworkTimeout}. Must be a positive number.`,
        );
        throw new Error(`Invalid aiModelNetworkTimeout configuration: ${aiModelNetworkTimeout}`);
      }

      this.logger.log(
        `🌐 Starting AI model network request (model timeout: ${aiModelNetworkTimeout}ms) for action: ${resultId}`,
      );

      // Create dedicated timeout for AI model network requests
      const createNetworkTimeout = () => {
        if (abortController.signal.aborted) {
          return;
        }
        if (networkTimeoutId) {
          clearTimeout(networkTimeoutId);
        }
        networkTimeoutId = setTimeout(() => {
          if (abortController.signal.aborted) {
            return;
          }

          this.logger.error(
            `🚨 AI model network timeout (${aiModelNetworkTimeout}ms) for action: ${resultId}`,
          );
          abortController.abort('AI model network timeout');
        }, aiModelNetworkTimeout);
      };

      // Reset network timeout on each network activity
      const resetNetworkTimeout = () => {
        createNetworkTimeout();
      };

      // Start initial network timeout
      createNetworkTimeout();

      // tool callId, now we use first time returned run_id as tool call id
      const startTs = Date.now();

      const toolCallIds: Set<string> = new Set();
      for await (const event of skill.streamEvents(input, {
        ...config,
        version: 'v2',
        signal: abortController.signal,
      })) {
        // Reset network timeout on receiving data from AI model
        resetNetworkTimeout();

        if (abortController.signal.aborted) {
          const abortReason = abortController.signal.reason?.toString() ?? 'Request aborted';
          this.logger.warn(`🚨 Request aborted for action: ${resultId}, reason: ${abortReason}`);
          if (runMeta) {
            result.errors.push(abortReason);
          }
          throw new Error(`Request aborted: ${abortReason}`);
        }

        runMeta = event.metadata as SkillRunnableMeta;
        const chunk: AIMessageChunk = event.data?.chunk ?? event.data?.output;

        // Record stream output for simple timeout tracking
        lastOutputTime = Date.now();
        hasAnyOutput = true;
        switch (event.event) {
          case 'on_tool_end':
          case 'on_tool_error':
          case 'on_tool_start': {
            // Skip non-tool user-visible helpers like commonQnA, and ensure toolsetKey exists
            const { toolsetKey } = event.metadata ?? {};
            if (!toolsetKey) {
              break;
            }
            const stepName = runMeta?.step?.name;
            const toolsetId = toolsetKey;
            const toolName = String(event.metadata?.name ?? '');
            const runId = event?.run_id ? String(event.run_id) : undefined;
            const toolCallId = this.toolCallService.getOrCreateToolCallId({
              resultId,
              version,
              toolName,
              toolsetId,
              runId,
            });
            const buildToolUseXML = (includeResult: boolean, errorMsg: string, updatedTs: number) =>
              this.toolCallService.generateToolUseXML({
                toolCallId,
                includeResult,
                errorMsg,
                metadata: {
                  name: toolName,
                  type: event.metadata?.type as string | undefined,
                  toolsetKey: toolsetId,
                  toolsetName: event.metadata?.toolsetName,
                },
                input: event.data?.input,
                output: event.data?.output,
                startTs: startTs,
                updatedTs: updatedTs,
              });

            const persistToolCall = async (
              status: ToolCallStatus,
              data: {
                input: string | undefined;
                output: string | undefined;
                errorMessage?: string;
              },
            ) => {
              const input = data.input;
              const output = data.output;
              const errorMessage = String(data.errorMessage ?? '');
              const createdAt = startTs;
              const updatedAt = Date.now();
              await this.toolCallService.persistToolCallResult(
                res,
                user.uid,
                { resultId, version },
                toolsetId,
                toolName,
                input,
                output,
                status,
                toolCallId,
                stepName,
                createdAt,
                updatedAt,
                errorMessage,
              );
            };

            if (event.event === 'on_tool_start') {
              if (!toolCallIds.has(toolCallId)) {
                toolCallIds.add(toolCallId);
                await persistToolCall(ToolCallStatus.EXECUTING, {
                  input: event.data?.input,
                  output: '',
                });
                // Send XML for executing state
                const xmlContent = buildToolUseXML(false, '', Date.now());
                if (xmlContent && res) {
                  resultAggregator.handleStreamContent(runMeta, xmlContent, '');
                  this.toolCallService.emitToolUseStream(res, {
                    resultId,
                    step: runMeta?.step,
                    xmlContent,
                    toolCallId,
                    toolName,
                    event_name: 'tool_call_start',
                  });
                }
                break;
              }
<<<<<<< HEAD

              const codeBlockWrapper = (content: string) =>
                `\n\n\`\`\`tool_use\n${content}\`\`\`\n\n`;

              const toolMsg: any = event.data.output;
              const resultStr =
                typeof toolMsg === 'string' ? (toolMsg as string) : JSON.stringify(toolMsg ?? '');

              const content = event.data?.output
                ? codeBlockWrapper(`
<tool_use>
<name>${name}</name>
<type>${type}</type>
<toolsetKey>${toolsetKey}</toolsetKey>
<toolsetName>${toolsetName}</toolsetName>
<arguments>
${event.data?.input ? JSON.stringify(event.data?.input?.input) : ''}
</arguments>
<result>
${resultStr}
</result>
</tool_use>
`)
                : codeBlockWrapper(`
<tool_use>
<name>${name}</name>
<type>${type}</type>
<toolsetKey>${toolsetKey}</toolsetKey>
<toolsetName>${toolsetName}</toolsetName>
<arguments>
${event.data?.input ? JSON.stringify(event.data?.input?.input) : ''}
</arguments>
</tool_use>
`);
              resultAggregator.handleStreamContent(runMeta, content, '');

              if (res) {
                writeSSEResponse(res, {
                  event: 'stream',
=======
            }
            if (event.event === 'on_tool_error') {
              const errorMsg = String((event.data as any)?.error ?? 'Tool execution failed');
              await persistToolCall(ToolCallStatus.FAILED, {
                input: undefined,
                output: event.data?.output,
                errorMessage: errorMsg,
              });
              // Send XML for failed state
              const xmlContent = buildToolUseXML(false, errorMsg, Date.now());
              if (xmlContent && res) {
                resultAggregator.handleStreamContent(runMeta, xmlContent, '');
                this.toolCallService.emitToolUseStream(res, {
>>>>>>> 3bf59b21
                  resultId,
                  step: runMeta?.step,
                  xmlContent,
                  toolCallId,
                  toolName,
                  event_name: 'tool_call_stream',
                });
              }
              this.toolCallService.releaseToolCallId({
                resultId,
                version,
                toolName,
                toolsetId,
                runId,
              });
              toolCallIds.delete(toolCallId);
              break;
            }
            if (event.event === 'on_tool_end') {
              await persistToolCall(ToolCallStatus.COMPLETED, {
                input: undefined,
                output: event.data?.output,
              });
              // Extract tool_call_chunks from AIMessageChunk
              if (event.metadata.langgraph_node === 'tools' && event.data?.output) {
                const { toolsetKey } = event.metadata ?? {};
                // Skip non-tool user-visible helpers like commonQnA, and ensure toolsetKey exists
                if (!toolsetKey) {
                  break;
                }

                const xmlContent = buildToolUseXML(true, '', Date.now());
                if (xmlContent && res) {
                  resultAggregator.handleStreamContent(runMeta, xmlContent, '');
                  this.toolCallService.emitToolUseStream(res, {
                    resultId,
                    step: runMeta?.step,
                    xmlContent,
                    toolCallId,
                    toolName,
                    event_name: 'tool_call_stream',
                  });
                }
              }
              this.toolCallService.releaseToolCallId({
                resultId,
                version,
                toolName,
                toolsetId,
                runId,
              });
              toolCallIds.delete(toolCallId);
              break;
            }
            break;
          }
          case 'on_chat_model_stream': {
            // Suppress streaming content when inside tool execution to avoid duplicate outputs
            // Tools like generateDoc stream to their own targets (e.g., documents) and should not
            // also stream to the skill response channel.
            // if (event?.metadata?.langgraph_node === 'tools') {
            //   break;
            // }

            const { content, reasoningContent } = extractChunkContent(chunk);

            if ((content || reasoningContent) && !runMeta?.suppressOutput) {
              // Update result content and forward stream events to client
              resultAggregator.handleStreamContent(runMeta, content, reasoningContent);
              if (res) {
                writeSSEResponse(res, {
                  event: 'stream',
                  resultId,
                  content,
                  reasoningContent,
                  step: runMeta?.step,
                });
              }
            }
            break;
          }
          case 'on_chat_model_end':
            if (runMeta && chunk) {
              this.logger.log(`ls_model_name: ${String(runMeta.ls_model_name)}`);
              const providerItem = await this.providerService.findLLMProviderItemByModelID(
                user,
                String(runMeta.ls_model_name),
              );
              if (!providerItem) {
                this.logger.error(`model not found: ${String(runMeta.ls_model_name)}`);
              }
              const usage: TokenUsageItem = {
                tier: providerItem?.tier,
                modelProvider: providerItem?.provider?.name,
                modelName: String(runMeta.ls_model_name),
                modelLabel: providerItem?.name,
                providerItemId: providerItem?.itemId,
                inputTokens: chunk.usage_metadata?.input_tokens ?? 0,
                outputTokens: chunk.usage_metadata?.output_tokens ?? 0,
              };
              resultAggregator.addUsageItem(runMeta, usage);

              if (res) {
                writeSSEResponse(res, {
                  event: 'token_usage',
                  resultId,
                  tokenUsage: usage,
                  step: runMeta?.step,
                });
              }

              if (this.usageReportQueue) {
                const tokenUsage: SyncTokenUsageJobData = {
                  ...basicUsageData,
                  usage,
                  timestamp: new Date(),
                };
                await this.usageReportQueue.add(`usage_report:${resultId}`, tokenUsage);
              }

              // Remove credit billing processing from here - will be handled after skill completion
            }
            break;
        }
      }
      // throw new Error('test-failure');
    } catch (err) {
      const errorInfo = this.categorizeError(err);
      const errorMessage = err.message || 'Unknown error';
      const errorType = err.name || 'Error';

      // Log error based on categorization
      if (errorInfo.isNetworkTimeout) {
        this.logger.error(`🚨 AI model network timeout for action: ${resultId} - ${errorMessage}`);
      } else if (errorInfo.isGeneralTimeout) {
        this.logger.error(`🚨 Network timeout detected for action: ${resultId} - ${errorMessage}`);
      } else if (errorInfo.isNetworkError) {
        this.logger.error(`🌐 Network error for action: ${resultId} - ${errorMessage}`);
      } else if (errorInfo.isAbortError) {
        this.logger.warn(`⏹️  Request aborted for action: ${resultId} - ${errorMessage}`);
      } else {
        this.logger.error(
          `❌ Skill execution error for action: ${resultId} - ${errorType}: ${errorMessage}`,
        );
      }

      this.logger.error(`Full error stack: ${err.stack}`);

      if (res) {
        writeSSEResponse(res, {
          event: 'error',
          resultId,
          version,
          error: genBaseRespDataFromError(new Error(errorInfo.userFriendlyMessage)),
          originError: err.message,
        });
      }
      result.errors.push(errorInfo.userFriendlyMessage);
    } finally {
      // Cleanup all timers and resources to prevent memory leaks
      // Note: consolidated abort signal listener handles cleanup for early abort scenarios

      // Perform cleanup for normal completion or exception scenarios
      // (redundant with abort listener but ensures cleanup in all cases)
      if (!cleanupExecuted) {
        performCleanup();
      }

      // Unregister the abort controller
      this.actionService.unregisterAbortController(resultId);

      for (const artifact of Object.values(artifactMap)) {
        artifact.connection?.disconnect();
      }

      const steps = resultAggregator.getSteps({ resultId, version });
      const status = result.errors.length > 0 ? 'failed' : 'finish';

      await this.prisma.$transaction([
        this.prisma.actionResult.updateMany({
          where: { resultId, version },
          data: {
            status,
            errors: JSON.stringify(result.errors),
          },
        }),
        this.prisma.actionStep.createMany({ data: steps }),
        ...(result.pilotStepId
          ? [
              this.prisma.pilotStep.updateMany({
                where: { stepId: result.pilotStepId },
                data: { status },
              }),
            ]
          : []),
      ]);

      if (result.workflowNodeExecutionId) {
        try {
          await this.prisma.workflowNodeExecution.updateMany({
            where: { nodeExecutionId: result.workflowNodeExecutionId },
            data: { status, endTime: new Date() },
          });
        } catch (error) {
          this.logger.error(
            `Failed to update workflow node execution ${result.workflowNodeExecutionId}:`,
            error,
          );
        }
      }

      writeSSEResponse(res, { event: 'end', resultId, version });

      // Check if we need to auto-name the target canvas
      if (data.target?.entityType === 'canvas' && !result.errors.length) {
        const canvas = await this.prisma.canvas.findFirst({
          where: { canvasId: data.target.entityId, uid: user.uid },
        });
        if (canvas && !canvas.title) {
          if (this.autoNameCanvasQueue) {
            await this.autoNameCanvasQueue.add('autoNameCanvas', {
              uid: user.uid,
              canvasId: canvas.canvasId,
            });
          }
          // In desktop mode, we could handle auto-naming differently if needed
        }
      }

      if (tier) {
        if (this.requestUsageQueue) {
          await this.requestUsageQueue.add('syncRequestUsage', {
            uid: user.uid,
            tier,
            timestamp: new Date(),
          });
        }
        // In desktop mode, we could handle usage tracking differently if needed
      }

      // Sync pilot step if needed
      if (result.pilotStepId && this.pilotStepQueue) {
        this.logger.log(
          `Sync pilot step for result ${resultId}, pilotStepId: ${result.pilotStepId}`,
        );
        await this.pilotStepQueue.add('syncPilotStep', {
          user: { uid: user.uid },
          stepId: result.pilotStepId,
        });
      }

      // Sync workflow if needed
      if (result.workflowNodeExecutionId && this.syncWorkflowQueue) {
        this.logger.log(`Sync workflow for nodeExecutionId ${result.workflowNodeExecutionId}`);
        await this.syncWorkflowQueue.add('syncWorkflow', {
          user: { uid: user.uid },
          nodeExecutionId: result.workflowNodeExecutionId,
        });
      }

      // Process credit billing for all steps after skill completion
      if (this.creditUsageReportQueue && !result.errors.length) {
        await this.processCreditUsageReport(user, resultId, version, resultAggregator);
      }
    }
  }

  getSkillInventory() {
    return this.skillInventory;
  }

  /**
   * Process credit usage report for all steps after skill completion
   * This method extracts token usage from steps and prepares batch credit billing data
   */
  private async processCreditUsageReport(
    user: User,
    resultId: string,
    version: number,
    resultAggregator: ResultAggregator,
  ): Promise<void> {
    const steps = resultAggregator.getSteps({ resultId, version });

    // Collect all model names used in token usage
    const modelNames = new Set<string>();
    for (const step of steps) {
      if (step.tokenUsage) {
        const tokenUsageArray = JSON.parse(step.tokenUsage);
        const tokenUsages = Array.isArray(tokenUsageArray) ? tokenUsageArray : [tokenUsageArray];

        for (const tokenUsage of tokenUsages) {
          if (tokenUsage.modelName) {
            modelNames.add(String(tokenUsage.modelName));
          }
        }
      }
    }

    // Batch fetch all provider items for the models used
    const providerItemsMap = new Map<string, any>();
    if (modelNames.size > 0) {
      const providerItems = await this.providerService.findProviderItemsByCategory(user, 'llm');
      for (const item of providerItems) {
        try {
          const config = JSON.parse(item.config || '{}');
          if (config.modelId && modelNames.has(config.modelId)) {
            providerItemsMap.set(config.modelId, item);
          }
        } catch (error) {
          this.logger.warn(
            `Failed to parse config for provider item ${item.itemId}: ${error?.message}`,
          );
        }
      }
    }

    // Collect all credit usage steps
    const creditUsageSteps: CreditUsageStep[] = [];

    for (const step of steps) {
      if (step.tokenUsage) {
        const tokenUsageArray = JSON.parse(step.tokenUsage);

        // Handle both array and single object cases
        const tokenUsages = Array.isArray(tokenUsageArray) ? tokenUsageArray : [tokenUsageArray];

        for (const tokenUsage of tokenUsages) {
          const providerItem = providerItemsMap.get(String(tokenUsage.modelName));

          if (providerItem?.creditBilling) {
            const creditBilling: CreditBilling = JSON.parse(providerItem.creditBilling);

            const usage: TokenUsageItem = {
              tier: providerItem?.tier,
              modelProvider: providerItem?.provider?.name,
              modelName: providerItem?.name,
              inputTokens: tokenUsage.inputTokens || 0,
              outputTokens: tokenUsage.outputTokens || 0,
            };

            creditUsageSteps.push({
              usage,
              creditBilling,
            });
          }
        }
      }
    }

    // Process credit billing for all usages in one batch
    if (creditUsageSteps.length > 0) {
      const batchTokenCreditUsage: SyncBatchTokenCreditUsageJobData = {
        uid: user.uid,
        resultId,
        creditUsageSteps,
        timestamp: new Date(),
      };

      await this.creditUsageReportQueue.add(
        `credit_usage_report:${resultId}:batch`,
        batchTokenCreditUsage,
      );

      this.logger.log(
        `Batch credit billing processed for ${resultId}: ${creditUsageSteps.length} usage items`,
      );
    }
  }

  async streamInvokeSkill(user: User, data: InvokeSkillJobData, res?: Response) {
    if (res) {
      res.setHeader('Content-Type', 'text/event-stream');
      res.setHeader('Cache-Control', 'no-cache');
      res.setHeader('Connection', 'keep-alive');
      res.status(200);
    }

    const { resultId, version } = data.result;

    const defaultModel = await this.providerService.findDefaultProviderItem(user, 'chat');
    this.skillEngine.setOptions({ defaultModel: defaultModel?.name });

    try {
      await this._invokeSkill(user, data, res);
    } catch (err) {
      if (res) {
        writeSSEResponse(res, {
          event: 'error',
          resultId,
          version,
          content: JSON.stringify(genBaseRespDataFromError(err)),
          originError: err.message,
        });
      }
      this.logger.error(`invoke skill error: ${err.stack}`);

      await this.prisma.actionResult.updateMany({
        where: { resultId, version },
        data: {
          status: 'failed',
          errors: JSON.stringify([err.message]),
        },
      });
    } finally {
      if (res) {
        res.end('');
      }
    }
  }
}<|MERGE_RESOLUTION|>--- conflicted
+++ resolved
@@ -657,47 +657,6 @@
                 }
                 break;
               }
-<<<<<<< HEAD
-
-              const codeBlockWrapper = (content: string) =>
-                `\n\n\`\`\`tool_use\n${content}\`\`\`\n\n`;
-
-              const toolMsg: any = event.data.output;
-              const resultStr =
-                typeof toolMsg === 'string' ? (toolMsg as string) : JSON.stringify(toolMsg ?? '');
-
-              const content = event.data?.output
-                ? codeBlockWrapper(`
-<tool_use>
-<name>${name}</name>
-<type>${type}</type>
-<toolsetKey>${toolsetKey}</toolsetKey>
-<toolsetName>${toolsetName}</toolsetName>
-<arguments>
-${event.data?.input ? JSON.stringify(event.data?.input?.input) : ''}
-</arguments>
-<result>
-${resultStr}
-</result>
-</tool_use>
-`)
-                : codeBlockWrapper(`
-<tool_use>
-<name>${name}</name>
-<type>${type}</type>
-<toolsetKey>${toolsetKey}</toolsetKey>
-<toolsetName>${toolsetName}</toolsetName>
-<arguments>
-${event.data?.input ? JSON.stringify(event.data?.input?.input) : ''}
-</arguments>
-</tool_use>
-`);
-              resultAggregator.handleStreamContent(runMeta, content, '');
-
-              if (res) {
-                writeSSEResponse(res, {
-                  event: 'stream',
-=======
             }
             if (event.event === 'on_tool_error') {
               const errorMsg = String((event.data as any)?.error ?? 'Tool execution failed');
@@ -711,7 +670,6 @@
               if (xmlContent && res) {
                 resultAggregator.handleStreamContent(runMeta, xmlContent, '');
                 this.toolCallService.emitToolUseStream(res, {
->>>>>>> 3bf59b21
                   resultId,
                   step: runMeta?.step,
                   xmlContent,
