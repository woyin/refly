import { ActionDetail } from '../action/action.dto';
import { PrismaService } from '../common/prisma.service';
import { Injectable } from '@nestjs/common';
import { ActionResultNotFoundError } from '@refly/errors';
import { ActionResult } from '@/generated/client';
import { EntityType, GetActionResultData, User } from '@refly/openapi-schema';
import { batchReplaceRegex, genActionResultID, pick } from '@refly/utils';
import pLimit from 'p-limit';
import { ProviderService } from '../provider/provider.service';
import { providerItem2ModelInfo } from '@/modules/provider/provider.dto';

@Injectable()
export class ActionService {
  constructor(
    private readonly prisma: PrismaService,
    private readonly providerService: ProviderService,
  ) {}

  async getActionResult(user: User, param: GetActionResultData['query']): Promise<ActionDetail> {
    const { resultId, version } = param;

    const result = await this.prisma.actionResult.findFirst({
      where: {
        resultId,
        version,
        uid: user.uid,
      },
      orderBy: { version: 'desc' },
    });
    if (!result) {
      throw new ActionResultNotFoundError();
    }

<<<<<<< HEAD
    // If the result is executing and the last updated time is more than 3 minutes ago,
    // mark it as failed.
    if (result.status === 'executing' && result.updatedAt < new Date(Date.now() - 1000 * 60 * 3)) {
      const updatedResult = await this.prisma.actionResult.update({
        where: {
          pk: result.pk,
          status: 'executing',
        },
        data: {
          status: 'failed',
          errors: `["Execution timeout"]`,
        },
      });
      return updatedResult;
    }

    const item = await this.providerService.findLLMProviderItemByModelID(user, result.modelName);
    const modelInfo = item ? providerItem2ModelInfo(item) : null;
=======
    const modelList = await this.subscriptionService.getModelList();
    const modelInfo = modelList.find((model) => model.name === result.modelName);
>>>>>>> c01d7cee

    const steps = await this.prisma.actionStep.findMany({
      where: {
        resultId: result.resultId,
        version: result.version,
        deletedAt: null,
      },
      orderBy: { order: 'asc' },
    });

    return { ...result, steps, modelInfo };
  }

  async duplicateActionResults(
    user: User,
    param: {
      sourceResultIds: string[];
      targetId: string;
      targetType: EntityType;
      replaceEntityMap: Record<string, string>;
    },
    options?: { checkOwnership?: boolean },
  ) {
    const { sourceResultIds, targetId, targetType, replaceEntityMap } = param;

    // Get all action results for the given resultIds
    const allResults = await this.prisma.actionResult.findMany({
      where: {
        resultId: { in: sourceResultIds },
      },
      orderBy: { version: 'desc' },
    });

    if (!allResults?.length) {
      return [];
    }

    // Filter to keep only the latest version of each resultId
    const latestResultsMap = new Map<string, ActionResult>();
    for (const result of allResults) {
      if (
        !latestResultsMap.has(result.resultId) ||
        latestResultsMap.get(result.resultId).version < result.version
      ) {
        latestResultsMap.set(result.resultId, result);
      }
    }

    const filteredOriginalResults = Array.from(latestResultsMap.values());

    if (!filteredOriginalResults.length) {
      return [];
    }

    // Generate new resultIds beforehand to facilitate the replacement of history results
    for (const sourceResultId of sourceResultIds) {
      replaceEntityMap[sourceResultId] = genActionResultID();
    }

    const limit = pLimit(5);

    // Process each original result in parallel
    const newResultsPromises = filteredOriginalResults.map((originalResult) =>
      limit(async () => {
        const { resultId, version, context, history } = originalResult;

        // Check if the user has access to the result
        if (options?.checkOwnership && user.uid !== originalResult.uid) {
          const shareCnt = await this.prisma.shareRecord.count({
            where: {
              entityId: resultId,
              entityType: 'skillResponse',
              deletedAt: null,
            },
          });

          if (shareCnt === 0) {
            return null; // Skip this result if user doesn't have access
          }
        }

        const newResultId = replaceEntityMap[resultId];

        // Get the original steps
        const originalSteps = await this.prisma.actionStep.findMany({
          where: {
            resultId,
            version,
            deletedAt: null,
          },
          orderBy: { order: 'asc' },
        });

        // Create new action result with a new resultId
        const newResult = await this.prisma.actionResult.create({
          data: {
            ...pick(originalResult, [
              'type',
              'title',
              'tier',
              'modelName',
              'input',
              'actionMeta',
              'tplConfig',
              'runtimeConfig',
              'locale',
              'status',
              'errors',
            ]),
            context: batchReplaceRegex(JSON.stringify(context), replaceEntityMap),
            history: batchReplaceRegex(JSON.stringify(history), replaceEntityMap),
            resultId: newResultId,
            uid: user.uid,
            targetId,
            targetType,
            duplicateFrom: resultId,
            version: 0, // Reset version to 0 for the new duplicate
          },
        });

        // Create new steps for the duplicated result
        if (originalSteps?.length > 0) {
          await this.prisma.actionStep.createMany({
            data: originalSteps.map((step) => ({
              ...pick(step, [
                'order',
                'name',
                'content',
                'reasoningContent',
                'structuredData',
                'logs',
                'tokenUsage',
              ]),
              resultId: newResult.resultId,
              artifacts: batchReplaceRegex(JSON.stringify(step.artifacts), replaceEntityMap),
              version: 0, // Reset version to 0 for the new duplicate
            })),
          });
        }

        return newResult;
      }),
    );

    // Wait for all promises to resolve and filter out null results (skipped due to access check)
    const results = await Promise.all(newResultsPromises);

    return results.filter((result) => result !== null);
  }
}<|MERGE_RESOLUTION|>--- conflicted
+++ resolved
@@ -31,29 +31,8 @@
       throw new ActionResultNotFoundError();
     }
 
-<<<<<<< HEAD
-    // If the result is executing and the last updated time is more than 3 minutes ago,
-    // mark it as failed.
-    if (result.status === 'executing' && result.updatedAt < new Date(Date.now() - 1000 * 60 * 3)) {
-      const updatedResult = await this.prisma.actionResult.update({
-        where: {
-          pk: result.pk,
-          status: 'executing',
-        },
-        data: {
-          status: 'failed',
-          errors: `["Execution timeout"]`,
-        },
-      });
-      return updatedResult;
-    }
-
     const item = await this.providerService.findLLMProviderItemByModelID(user, result.modelName);
     const modelInfo = item ? providerItem2ModelInfo(item) : null;
-=======
-    const modelList = await this.subscriptionService.getModelList();
-    const modelInfo = modelList.find((model) => model.name === result.modelName);
->>>>>>> c01d7cee
 
     const steps = await this.prisma.actionStep.findMany({
       where: {
