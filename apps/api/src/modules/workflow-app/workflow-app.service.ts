--- conflicted
+++ resolved
@@ -382,8 +382,6 @@
 
     this.logger.log(`Deleted workflow app: ${appId} for user: ${user.uid}`);
   }
-<<<<<<< HEAD
-=======
 
   /**
    * Process workflow variables to remove entityId field from resource values
@@ -484,59 +482,4 @@
 
     return entityIdMap;
   }
-
-  async getWorkflowAppCategories() {
-    // Return predefined categories
-    return [
-      {
-        categoryId: 'education',
-        name: 'education',
-        displayName: '教育',
-        description: '教育相关的工作流应用',
-        icon: '🎓',
-      },
-      {
-        categoryId: 'business',
-        name: 'business',
-        displayName: '商业',
-        description: '商业相关的工作流应用',
-        icon: '💼',
-      },
-      {
-        categoryId: 'creative',
-        name: 'creative',
-        displayName: '创意',
-        description: '创意相关的工作流应用',
-        icon: '🎨',
-      },
-      {
-        categoryId: 'sales',
-        name: 'sales',
-        displayName: '销售',
-        description: '销售相关的工作流应用',
-        icon: '💰',
-      },
-      {
-        categoryId: 'life',
-        name: 'life',
-        displayName: '生活',
-        description: '生活相关的工作流应用',
-        icon: '🏠',
-      },
-    ];
-  }
-
-  private validateCategoryTags(tags: string[]): string[] {
-    const validTags = ['education', 'business', 'creative', 'sales', 'life'];
-    const filteredTags = tags.filter((tag) => validTags.includes(tag));
-
-    // Ensure at least one tag and default to education if none valid
-    if (filteredTags.length === 0) {
-      return ['education'];
-    }
-
-    // Remove duplicates and limit to 3 tags
-    return [...new Set(filteredTags)].slice(0, 3);
-  }
->>>>>>> e78ec58a
 }