--- conflicted
+++ resolved
@@ -1,12 +1,7 @@
 import { Injectable, Logger } from '@nestjs/common';
 import { PrismaService } from '../common/prisma.service';
-<<<<<<< HEAD
 import { User } from '@refly/openapi-schema';
 import { CreditBilling, CreditRecharge, CreditUsage } from '@refly/openapi-schema';
-=======
-import { Injectable, Logger } from '@nestjs/common';
-import { User, CreditBilling } from '@refly/openapi-schema';
->>>>>>> f9379936
 import {
   CheckRequestCreditUsageResult,
   SyncTokenCreditUsageJobData,
@@ -14,12 +9,7 @@
   SyncBatchTokenCreditUsageJobData,
   ModelUsageDetail,
 } from './credit.dto';
-<<<<<<< HEAD
-import { genCreditUsageId, genCreditDebtId } from '@refly/utils';
-=======
 import { genCreditUsageId, genCreditDebtId, safeParseJSON } from '@refly/utils';
-import { CreditRecharge, CreditUsage } from '@refly/openapi-schema';
->>>>>>> f9379936
 import { CreditBalance } from './credit.dto';
 
 @Injectable()
@@ -398,11 +388,7 @@
         createdAt: true,
       },
       orderBy: {
-<<<<<<< HEAD
         createdAt: 'desc', // Order by creation time, newest first
-=======
-        createdAt: 'desc',
->>>>>>> f9379936
       },
     });
     return records.map((record) => ({
