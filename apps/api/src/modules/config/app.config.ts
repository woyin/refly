--- conflicted
+++ resolved
@@ -196,7 +196,11 @@
   composio: {
     apiKey: process.env.COMPOSIO_API_KEY,
   },
-<<<<<<< HEAD
+  credit: {
+    executionCreditMarkup: Number(process.env.CREDIT_EXECUTION_CREDIT_MARKUP) || 1.2,
+    canvasCreditCommissionRate: Number(process.env.CREDIT_CANVAS_CREDIT_COMMISSION_RATE) || 0.2,
+    commissionCreditExpiresIn: Number(process.env.CREDIT_COMMISSION_CREDIT_EXPIRES_IN) || 6,
+  },
 
   audio: {
     fish: {
@@ -208,11 +212,5 @@
     heygen: {
       apiKey: process.env.HEYGEN_API_KEY,
     },
-=======
-  credit: {
-    executionCreditMarkup: Number(process.env.CREDIT_EXECUTION_CREDIT_MARKUP) || 1.2,
-    canvasCreditCommissionRate: Number(process.env.CREDIT_CANVAS_CREDIT_COMMISSION_RATE) || 0.2,
-    commissionCreditExpiresIn: Number(process.env.CREDIT_COMMISSION_CREDIT_EXPIRES_IN) || 6,
->>>>>>> 7d5fb87f
   },
 });