import { Injectable, Logger } from '@nestjs/common';
import { PrismaService } from '../common/prisma.service';
import { Subscription } from '@prisma/client';

// Priority range: 1-10 (higher number = higher priority, aligned with BullMQ)
const PLAN_PRIORITY_MAP: Record<string, number> = {
<<<<<<< HEAD
  refly_plus_yearly_test_v3: 1,
  refly_plus_monthly_test_v3: 1,
  refly_plus_yearly_test_v4: 1, // new plus
  refly_max_yearly_limited_offer: 2, // early bird
  refly_plus_yearly_limited_offer: 3, // early bird
  refly_maker_monthly: 4,
  refly_starter_monthly: 5,
  refly_max_yearly_stable_v3: 6,
  refly_plus_yearly_stable_v2: 7,
  refly_plus_monthly_stable_v2: 7,
  refly_plus_monthly_stable: 7,
  free: 8,
=======
  enterprise: 10, // Highest priority
  team: 8,
  pro: 6,
  maker: 6,
  plus: 4,
  starter: 3,
  free: 1, // Lowest priority
>>>>>>> b15913c1
};

const ADJUSTMENT_FACTORS = {
  FAILURE_PENALTY: 1,
  LOW_CREDIT_PENALTY: 2,
  HIGH_LOAD_PENALTY: 1,
  EARLY_BIRD_BONUS: -1,
};

@Injectable()
export class SchedulePriorityService {
  private readonly logger = new Logger(SchedulePriorityService.name);

  constructor(private readonly prisma: PrismaService) {}

  /**
   * Calculate execution priority for a user
   * @param uid - User ID
   * @returns Priority value (1-10, higher number = higher priority, aligned with BullMQ)
   */
  async calculateExecutionPriority(uid: string): Promise<number> {
    // 1. Get user's current subscription
    const subscription = await this.prisma.subscription.findFirst({
      where: {
        uid,
        status: 'active',
        OR: [{ cancelAt: null }, { cancelAt: { gt: new Date() } }],
      },
      orderBy: { createdAt: 'desc' },
    });

<<<<<<< HEAD
    // 2. Get base priority from plan type
    const planType = subscription?.lookupKey ?? 'free';
=======
    // 2. Get base priority from plan type (higher number = higher priority)
    const planType = subscription?.planType ?? 'free';
>>>>>>> b15913c1
    const basePriority = PLAN_PRIORITY_MAP[planType] ?? PLAN_PRIORITY_MAP.free;

    // 3. Get priority adjustment factors
    const factors = await this.getPriorityFactors(uid, subscription);

    // 4. Apply priority adjustments (penalties reduce priority, bonuses increase it)
    const adjustedPriority = this.applyPriorityAdjustments(basePriority, factors);

    // 5. Ensure priority is within valid range (1-10, higher = higher priority)
    const finalPriority = Math.max(1, Math.min(10, adjustedPriority));

    this.logger.debug(
      `Priority calculated for user ${uid}: base=${basePriority}, adjusted=${finalPriority}, factors=${JSON.stringify(factors)}`,
    );

    return finalPriority;
  }

  private async getPriorityFactors(uid: string, _subscription: Subscription | null) {
    // 1. Check recent failures (last 5 records)
    const recentRecords = await this.prisma.scheduleRecord.findMany({
      where: { uid },
      orderBy: { scheduledAt: 'desc' },
      take: 5,
      select: { status: true },
    });

    // Count consecutive failures from the latest record
    let consecutiveFailures = 0;
    for (const record of recentRecords) {
      if (record.status === 'failed') {
        consecutiveFailures++;
      } else {
        break;
      }
    }

    // 2. Check active schedule count
    const activeScheduleCount = await this.prisma.workflowSchedule.count({
      where: { uid, isEnabled: true, deletedAt: null },
    });

    // 3. Check credit availability (simplified check)
    // In a real scenario, we'd compare remaining credits vs average consumption
    // Here we just check if they have a decent amount of credits relative to a "safe buffer"
    // Assuming 100 credits is a safe buffer for one execution
    // Note: CreditService interaction might be needed for precise balance
    // but we can do a quick check on CreditAccount if available, or skip for now.
    // For now, we will assume credit info needs to be fetched from CreditService
    // Since we don't have CreditService injected here yet (circular dependency risk),
    // we might rely on cached data or skip complex credit logic here.
    // Let's assume we skip precise credit ratio for this iteration to keep it simple.
    const lowCredits = false; // Placeholder

    // 4. Early bird (registered > 1 year ago? or specific flag?)
    // Let's assume early bird based on user creation date if we had user table access
    // Or maybe subscription created long ago.
    const isEarlyBird = false; // Placeholder

    return {
      consecutiveFailures,
      activeScheduleCount,
      lowCredits,
      isEarlyBird,
    };
  }

  private applyPriorityAdjustments(basePriority: number, factors: any): number {
    let priority = basePriority;

    // Penalty for consecutive failures (reduce priority)
    if (factors.consecutiveFailures > 0) {
      // Max 3 penalty levels
      const penalty = Math.min(factors.consecutiveFailures, 3) * ADJUSTMENT_FACTORS.FAILURE_PENALTY;
      priority -= penalty;
    }

    // Penalty for high load (many active schedules) - reduce priority
    if (factors.activeScheduleCount > 5) {
      priority -= ADJUSTMENT_FACTORS.HIGH_LOAD_PENALTY;
    }

    // Penalty for low credits - reduce priority
    if (factors.lowCredits) {
      priority -= ADJUSTMENT_FACTORS.LOW_CREDIT_PENALTY;
    }

    // Bonus for early bird - increase priority
    if (factors.isEarlyBird) {
      priority -= ADJUSTMENT_FACTORS.EARLY_BIRD_BONUS; // EARLY_BIRD_BONUS is -1, so -= -1 = +1
    }

    return Math.floor(priority);
  }
}<|MERGE_RESOLUTION|>--- conflicted
+++ resolved
@@ -4,7 +4,6 @@
 
 // Priority range: 1-10 (higher number = higher priority, aligned with BullMQ)
 const PLAN_PRIORITY_MAP: Record<string, number> = {
-<<<<<<< HEAD
   refly_plus_yearly_test_v3: 1,
   refly_plus_monthly_test_v3: 1,
   refly_plus_yearly_test_v4: 1, // new plus
@@ -17,15 +16,6 @@
   refly_plus_monthly_stable_v2: 7,
   refly_plus_monthly_stable: 7,
   free: 8,
-=======
-  enterprise: 10, // Highest priority
-  team: 8,
-  pro: 6,
-  maker: 6,
-  plus: 4,
-  starter: 3,
-  free: 1, // Lowest priority
->>>>>>> b15913c1
 };
 
 const ADJUSTMENT_FACTORS = {
@@ -57,13 +47,8 @@
       orderBy: { createdAt: 'desc' },
     });
 
-<<<<<<< HEAD
     // 2. Get base priority from plan type
     const planType = subscription?.lookupKey ?? 'free';
-=======
-    // 2. Get base priority from plan type (higher number = higher priority)
-    const planType = subscription?.planType ?? 'free';
->>>>>>> b15913c1
     const basePriority = PLAN_PRIORITY_MAP[planType] ?? PLAN_PRIORITY_MAP.free;
 
     // 3. Get priority adjustment factors
