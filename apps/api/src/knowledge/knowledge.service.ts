import { BadRequestException, Injectable, Logger, UnauthorizedException } from '@nestjs/common';
import { Queue } from 'bull';
import { InjectQueue } from '@nestjs/bull';
import { readingTime } from 'reading-time-estimator';
import { Prisma, Resource, User } from '@prisma/client';
import { RAGService } from '../rag/rag.service';
import { PrismaService } from '../common/prisma.service';
import { MinioService } from '../common/minio.service';
import {
  UpsertCollectionRequest,
  UpsertResourceRequest,
  ResourceDetail,
  ResourceMeta,
} from '@refly/openapi-schema';
<<<<<<< HEAD
import { state2Markdown } from '@refly/editor-common';
import { CHANNEL_FINALIZE_RESOURCE, QUEUE_RESOURCE } from '../utils';
import { genCollectionID, genResourceID, cleanMarkdownForIngest } from '@refly/utils';
=======
import { state2Markdown } from '@refly/utils';
import {
  CHANNEL_FINALIZE_RESOURCE,
  QUEUE_RESOURCE,
  genCollectionID,
  genResourceID,
} from '../utils';
import { cleanMarkdownForIngest } from '@refly/utils';
>>>>>>> e46b3104
import { FinalizeResourceParam } from './knowledge.dto';
import { pick, omit } from '../utils';

@Injectable()
export class KnowledgeService {
  private logger = new Logger(KnowledgeService.name);

  constructor(
    private prisma: PrismaService,
    private minio: MinioService,
    private ragService: RAGService,
    @InjectQueue(QUEUE_RESOURCE) private queue: Queue<FinalizeResourceParam>,
  ) {}

  async listCollections(user: User, params: { page: number; pageSize: number }) {
    const { page, pageSize } = params;
    return this.prisma.collection.findMany({
      where: { userId: user.id, deletedAt: null },
      orderBy: { updatedAt: 'desc' },
      skip: (page - 1) * pageSize,
      take: pageSize,
    });
  }

  async getCollectionDetail(collectionId: string) {
    const data = await this.prisma.collection.findFirst({
      where: { collectionId, deletedAt: null },
      include: { resources: { orderBy: { updatedAt: 'desc' } } },
    });
    if (!data) {
      return null;
    }
    return {
      ...pick(data, [
        'collectionId',
        'userId',
        'title',
        'description',
        'isPublic',
        'createdAt',
        'updatedAt',
      ]),
      resources: data.resources.map((r) => ({
        ...omit(r, ['id', 'userId', 'deletedAt']),
        collabEnabled: !!r.stateStorageKey,
        createdAt: r.createdAt.toJSON(),
        updatedAt: r.updatedAt.toJSON(),
        data: JSON.parse(r.meta),
      })),
    };
  }

  async upsertCollection(user: User, param: UpsertCollectionRequest) {
    if (!param.collectionId) {
      param.collectionId = genCollectionID();
    }

    return this.prisma.collection.upsert({
      where: { collectionId: param.collectionId },
      create: {
        collectionId: param.collectionId,
        title: param.title,
        description: param.description,
        userId: user.id,
        isPublic: param.isPublic,
      },
      update: { ...omit(param, ['collectionId']) },
    });
  }

  async deleteCollection(user: User, collectionId: string) {
    const coll = await this.prisma.collection.findFirst({
      where: { collectionId, deletedAt: null },
    });
    if (!coll) {
      throw new BadRequestException('Collection not found');
    }
    if (coll.userId !== user.id) {
      throw new UnauthorizedException();
    }

    // TODO: delete resources

    return this.prisma.collection.update({
      where: { collectionId, userId: user.id },
      data: { deletedAt: new Date() },
    });
  }

  async listResources(param: {
    resourceId?: string;
    collectionId?: string;
    page?: number;
    pageSize?: number;
  }): Promise<Resource[]> {
    const { collectionId, page = 1, pageSize = 10 } = param;

    // Query resources by collection
    if (collectionId) {
      const data = await this.prisma.collection.findMany({
        where: { collectionId, deletedAt: null },
        include: {
          resources: {
            skip: (page - 1) * pageSize,
            take: pageSize,
            orderBy: { updatedAt: 'desc' },
          },
        },
      });
      return data.length > 0 ? data[0].resources : [];
    }

    const resources = await this.prisma.resource.findMany({
      where: { resourceId: param.resourceId, deletedAt: null },
      skip: (page - 1) * pageSize,
      take: pageSize,
      orderBy: { updatedAt: 'desc' },
    });

    return resources.map((r) => ({
      ...r,
      data: JSON.parse(r.meta),
    }));
  }

  async getResourceDetail(
    resourceId: string,
    needDoc?: boolean,
  ): Promise<ResourceDetail & { userId: number }> {
    const resource = await this.prisma.resource.findFirst({
      where: { resourceId, deletedAt: null },
    });
    const detail: ResourceDetail & { userId: number } = {
      ...omit(resource, ['id', 'storageKey', 'stateStorageKey']),
      collabEnabled: !!resource.stateStorageKey,
      createdAt: resource.createdAt.toJSON(),
      updatedAt: resource.updatedAt.toJSON(),
      data: JSON.parse(resource.meta),
    };

    if (needDoc) {
      if (resource.readOnly) {
        const metadata = detail.data;
        if (resource.storageKey || metadata.storageKey) {
          const buf = await this.minio.downloadData(resource.storageKey || metadata.storageKey);
          detail.doc = buf.toString();
        }
      } else {
        if (resource.stateStorageKey) {
          const buf = await this.minio.downloadData(resource.stateStorageKey);
          detail.doc = state2Markdown(buf);
        }
      }
    }

    return detail;
  }

  async createResource(user: User, param: UpsertResourceRequest) {
    param.resourceId = genResourceID();

    // If target collection not specified, create new one
    if (!param.collectionId) {
      param.collectionId = genCollectionID();
      this.logger.log(
        `create new collection for user ${user.uid}, collection id: ${param.collectionId}`,
      );
    }

    if (param.readOnly === undefined) {
      param.readOnly = param.resourceType === 'weblink';
    }

    if (param.resourceType === 'weblink') {
      if (!param.data) {
        throw new BadRequestException('data is required');
      }
      const { url, linkId, title } = param.data;
      if (!url && !linkId) {
        throw new BadRequestException('url or linkId is required');
      }
      param.title ||= title;
    } else if (param.resourceType === 'note') {
      // do nothing
    } else {
      throw new BadRequestException('Invalid resource type');
    }

    const res = await this.prisma.resource.create({
      data: {
        resourceId: param.resourceId,
        resourceType: param.resourceType,
        meta: JSON.stringify(param.data),
        storageKey: param.storageKey,
        userId: user.id,
        isPublic: param.isPublic,
        readOnly: param.readOnly,
        title: param.title || 'Untitled',
        indexStatus: 'processing',
        collections: {
          connectOrCreate: {
            where: { collectionId: param.collectionId },
            create: {
              title: param.collectionName || 'Default Collection',
              userId: user.id,
              collectionId: param.collectionId,
            },
          },
        },
      },
    });

    await this.queue.add(CHANNEL_FINALIZE_RESOURCE, { ...param, userId: user.id });
    // await this.finalizeResource(param);

    return res;
  }

  async indexResource(user: User, param: UpsertResourceRequest) {
    const { resourceId, collectionId } = param;
    const { url, linkId, storageKey, title } = param.data;
    param.storageKey ||= storageKey;
    param.content ||= '';

    if (linkId) {
      const weblink = await this.prisma.weblink.findFirst({
        where: { linkId },
      });
      if (!weblink) {
        this.logger.warn(`weblink not found for linkId: ${linkId}, fallback to server crawl`);
      } else {
        param.storageKey = weblink.parsedDocStorageKey;
      }
    }

    if (param.storageKey) {
      param.content = (await this.minio.downloadData(param.storageKey)).toString();
    } else {
      if (!param.content && url) {
        const { data } = await this.ragService.crawlFromRemoteReader(url);
        param.content = data.content;
        param.title ||= data.title;
      }

      param.storageKey = `resource/${resourceId}`;
      const res = await this.minio.uploadData(param.storageKey, param.content);
      this.logger.log(`upload resource ${param.storageKey} success, res: ${JSON.stringify(res)}`);
    }

    // TODO: 减少不必要的重复插入

    // ensure the document is for ingestion use
    if (param.content) {
      const chunks = await this.ragService.indexContent({
        pageContent: cleanMarkdownForIngest(param.content),
        metadata: { url, title, collectionId, resourceId },
      });
      await this.ragService.saveDataForUser(user, { chunks });
    }

    this.logger.log(
      `save resource segments for user ${user.uid} success, resourceId: ${resourceId}`,
    );

    await this.prisma.resource.update({
      where: { resourceId, userId: user.id },
      data: {
        storageKey: param.storageKey,
        wordCount: readingTime(param.content).words,
        indexStatus: 'finish',
        meta: JSON.stringify({
          url,
          title: param.title,
          storageKey: param.storageKey,
        } as ResourceMeta),
      },
    });
  }

  /**
   * Process resource after inserted, including connecting with weblink and
   * save to vector store.
   */
  async finalizeResource(param: FinalizeResourceParam) {
    const user = await this.prisma.user.findFirst({ where: { id: param.userId } });
    if (!user) {
      this.logger.warn(`User not found, userId: ${param.userId}`);
      return;
    }

    try {
      await this.indexResource(user, param);
    } catch (err) {
      console.error(err);
      this.logger.error(`finalize resource error: ${err}`);
      await this.prisma.resource.update({
        where: { resourceId: param.resourceId, userId: user.id },
        data: { indexStatus: 'failed' },
      });
      throw err;
    }
  }

  async updateResource(user: User, param: UpsertResourceRequest) {
    const updates: Prisma.ResourceUpdateInput = pick(param, ['title', 'isPublic', 'readOnly']);
    if (param.data) {
      updates.meta = JSON.stringify(param.data);
    }
    if (param.content) {
      await this.minio.uploadData(param.storageKey, param.content);
    }
    return this.prisma.resource.update({
      where: { resourceId: param.resourceId, userId: user.id },
      data: updates,
    });
  }

  async deleteResource(user: User, resourceId: string) {
    const resource = await this.prisma.resource.findFirst({
      where: { resourceId, deletedAt: null },
    });
    if (!resource) {
      throw new BadRequestException('Resource not found');
    }
    if (resource.userId !== user.id) {
      throw new UnauthorizedException();
    }

    return Promise.all([
      this.ragService.deleteResourceData(user, resourceId),
      this.prisma.resource.update({
        where: { resourceId },
        data: { deletedAt: new Date() },
      }),
    ]);
  }
}<|MERGE_RESOLUTION|>--- conflicted
+++ resolved
@@ -12,20 +12,9 @@
   ResourceDetail,
   ResourceMeta,
 } from '@refly/openapi-schema';
-<<<<<<< HEAD
-import { state2Markdown } from '@refly/editor-common';
+import { state2Markdown } from '@refly/utils';
 import { CHANNEL_FINALIZE_RESOURCE, QUEUE_RESOURCE } from '../utils';
 import { genCollectionID, genResourceID, cleanMarkdownForIngest } from '@refly/utils';
-=======
-import { state2Markdown } from '@refly/utils';
-import {
-  CHANNEL_FINALIZE_RESOURCE,
-  QUEUE_RESOURCE,
-  genCollectionID,
-  genResourceID,
-} from '../utils';
-import { cleanMarkdownForIngest } from '@refly/utils';
->>>>>>> e46b3104
 import { FinalizeResourceParam } from './knowledge.dto';
 import { pick, omit } from '../utils';
 
