{
  "name": "@refly/api",
  "version": "0.8.0",
  "description": "API server for Refly",
  "author": "",
  "private": true,
  "license": "ReflyAI OpenSource License",
  "repository": {
    "type": "git",
    "url": "git+https://github.com/refly-ai/refly.git"
  },
  "main": "src/index.ts",
  "types": "src/index.ts",
  "scripts": {
    "copy-env": "ncp .env.example .env",
    "copy-env:develop": "ncp .env.development .env",
    "build": "prisma generate && tsc --build --verbose && ncp prisma/ dist/prisma/ && ncp src/generated dist/generated",
    "build:fast": "pnpm prisma:generate && swc src -d dist --config-file .swcrc --strip-leading-paths && ncp prisma/ dist/prisma/ && ncp src/generated dist/generated",
    "build:electron": "pnpm prisma:generate:sqlite && tsc --build --verbose && ncp src/generated dist/generated",
    "prisma:generate": "prisma format && prisma generate",
    "prisma:generate:sqlite": "prisma format --schema=prisma/sqlite-schema.prisma && prisma generate --schema=prisma/sqlite-schema.prisma",
    "gen-sqlite-schema": "ts-node src/scripts/gen-sqlite-schema.ts",
    "format-schema": "prisma format && prisma format --schema=prisma/sqlite-schema.prisma",
    "sync-db-schema": "prisma format && prisma generate && node -r ts-node/register --env-file=.env src/scripts/sync-db-schema.ts && prisma format --schema=prisma/sqlite-schema.prisma",
    "dev": "prisma format && prisma generate && nodemon",
    "dev:debug": "nodemon --inspect",
    "start": "node -r ./scripts/preload.js dist/main.js",
    "test": "jest",
    "test:watch": "jest --watch",
    "test:cov": "jest --coverage",
    "test:debug": "node --inspect-brk -r tsconfig-paths/register -r ts-node/register node_modules/.bin/jest --runInBand",
    "sentry:sourcemaps": "sentry-cli sourcemaps inject --org refly-ai --project reflyd ./dist && sentry-cli sourcemaps upload --org refly-ai --project reflyd ./dist"
  },
  "dependencies": {
    "@agentic/searxng": "^7.6.4",
    "@elastic/elasticsearch": "7.17.14",
    "@golevelup/nestjs-stripe": "~0.8.2",
    "@hocuspocus/extension-database": "~2.15.0",
    "@hocuspocus/extension-redis": "~2.15.0",
    "@hocuspocus/server": "~2.15.0",
    "@lancedb/lancedb": "^0.19.1",
    "@langchain/community": "0.3.50",
    "@langchain/core": "0.3.68",
    "@langchain/openai": "0.6.7",
    "@nest-lab/throttler-storage-redis": "^1.0.0",
    "@nestjs/bullmq": "~10.2.3",
    "@nestjs/common": "~10.3.9",
    "@nestjs/config": "~3.2.2",
    "@nestjs/core": "~10.3.9",
    "@nestjs/jwt": "~10.2.0",
    "@nestjs/passport": "~10.0.3",
    "@nestjs/platform-express": "^10.3.9",
    "@nestjs/platform-ws": "~10.3.9",
    "@nestjs/swagger": "^8.1.1",
    "@nestjs/throttler": "^6.3.0",
    "@nestjs/websockets": "~10.3.9",
    "@opentelemetry/api": "~1.8.0",
    "@opentelemetry/auto-instrumentations-node": "~0.44.0",
    "@opentelemetry/exporter-trace-otlp-http": "~0.50.0",
    "@opentelemetry/resources": "~1.24.1",
    "@opentelemetry/sdk-node": "~0.50.0",
    "@opentelemetry/semantic-conventions": "~1.24.1",
    "@paralleldrive/cuid2": "^2.2.2",
    "@prisma/client": "5.16.1",
    "@prisma/instrumentation": "5.16.1",
    "@qdrant/js-client-rest": "^1.9.0",
    "@refly/agent-tools": "workspace:*",
    "@refly/canvas-common": "workspace:*",
    "@refly/common-types": "workspace:*",
    "@refly/errors": "workspace:*",
    "@refly/openapi-schema": "workspace:*",
    "@refly/providers": "workspace:*",
    "@refly/skill-template": "workspace:*",
    "@refly/telemetry-node": "workspace:*",
    "@refly/utils": "workspace:*",
    "@rekog/mcp-nest": "^1.5.2",
    "@sentry/cli": "^2.31.2",
    "@sentry/node": "^7.113.0",
    "@sentry/profiling-node": "^7.113.0",
<<<<<<< HEAD
    "ajv": "^8.17.1",
=======
    "@fal-ai/client": "^1.6.2",
    "replicate": "^1.1.0",
>>>>>>> 1a48603d
    "apache-arrow": "^20.0.0",
    "argon2": "^0.41.1",
    "avsc": "^5.7.7",
    "bullmq": "~5.34.4",
    "cheerio": "~1.0.0",
    "cookie-parser": "~1.4.6",
    "express": "~4.19.2",
    "get-port": "^5.1.1",
    "handlebars": "^4.7.8",
    "helmet": "^7.1.0",
    "ioredis": "^5.4.1",
    "json-parse-even-better-errors": "^4.0.0",
    "jsonrepair": "^3.12.0",
    "jsonwebtoken": "~9.0.2",
    "langchain": "0.3.30",
    "lodash": "^4.17.21",
    "lru-cache": "^10.2.0",
    "mime": "^3.0.0",
    "minio": "7.1.3",
    "module-alias": "~2.2.3",
    "ms": "^2.1.3",
    "nestjs-pino": "^4.0.0",
    "normalize-url": "^4.5.1",
    "object-hash": "^3.0.0",
    "p-limit": "3.1.0",
    "passport": "~0.6.0",
    "passport-github2": "~0.1.12",
    "passport-google-oauth20": "~2.0.0",
    "passport-jwt": "~4.0.1",
    "pdf-parse": "~1.1.1",
    "pino-http": "^10.3.0",
    "pino-pretty": "^11.0.0",
    "prisma": "5.16.1",
    "reading-time-estimator": "^1.11.0",
    "redis": "^4.6.13",
    "reflect-metadata": "^0.1.13",
    "resend": "^4.0.1",
    "rxjs": "^7.2.0",
    "sharp": "^0.33.5",
    "stripe": "~14.19.0",
    "tsconfig-paths": "~4.2.0",
    "uuid": "^9.0.1",
    "ws": "~8.17.0",
    "y-protocols": "^1.0.6",
    "yjs": "^13.6.8",
    "zod": "^3.25.76",
    "zod-to-json-schema": "3.24.6"
  },
  "devDependencies": {
    "@golevelup/ts-jest": "^0.6.2",
    "@nestjs/testing": "~10.3.9",
    "@swc/cli": "^0.3.10",
    "@swc/core": "^1.4.8",
    "@types/cookie-parser": "~1.4.3",
    "@types/express": "^4.17.13",
    "@types/handlebars": "^4.1.0",
    "@types/jest": "29.5.1",
    "@types/jsonwebtoken": "~9.0.6",
    "@types/lodash": "^4.17.4",
    "@types/ms": "^0.7.34",
    "@types/multer": "~1.4.11",
    "@types/object-hash": "^3.0.6",
    "@types/passport": "~1.0.12",
    "@types/passport-github2": "~1.2.5",
    "@types/passport-google-oauth20": "~2.0.11",
    "@types/passport-jwt": "~3.0.8",
    "@types/passport-local": "~1.0.35",
    "@types/pdf-parse": "^1.1.4",
    "@types/pg": "^8.11.4",
    "@types/supertest": "^2.0.11",
    "@types/uuid": "~9.0.0",
    "@types/ws": "~8.5.12",
    "dotenv": "~16.4.5",
    "jest": "29.5.0",
    "source-map-support": "^0.5.20",
    "supertest": "^6.1.3",
    "ts-jest": "29.1.0",
    "ts-node": "^10.9.2"
  }
}<|MERGE_RESOLUTION|>--- conflicted
+++ resolved
@@ -77,12 +77,9 @@
     "@sentry/cli": "^2.31.2",
     "@sentry/node": "^7.113.0",
     "@sentry/profiling-node": "^7.113.0",
-<<<<<<< HEAD
     "ajv": "^8.17.1",
-=======
     "@fal-ai/client": "^1.6.2",
     "replicate": "^1.1.0",
->>>>>>> 1a48603d
     "apache-arrow": "^20.0.0",
     "argon2": "^0.41.1",
     "avsc": "^5.7.7",
